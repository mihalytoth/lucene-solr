--- conflicted
+++ resolved
@@ -56,16 +56,7 @@
       int normCount = 0;
 
       for (FieldInfo fi : state.fieldInfos) {
-<<<<<<< HEAD
-        NormsWriterPerField toWrite = (NormsWriterPerField) fieldsToFlush.get(fi);
-=======
-        final List<NormsWriterPerField> toMerge = byField.get(fi);
-        int upto = 0;
-        if (toMerge != null) {
-
-          final int numFields = toMerge.size();
->>>>>>> c7c03f6c
-
+        final NormsWriterPerField toWrite = (NormsWriterPerField) fieldsToFlush.get(fi);
         int upto = 0;
         if (toWrite != null && toWrite.upto > 0) {
           normCount++;
