--- conflicted
+++ resolved
@@ -32,7 +32,6 @@
 import org.apache.lucene.index.codecs.Codec;
 import org.apache.lucene.index.codecs.MergeState;
 import org.apache.lucene.index.codecs.FieldsConsumer;
-import org.apache.lucene.index.values.Type;
 import org.apache.lucene.store.Directory;
 import org.apache.lucene.store.IndexInput;
 import org.apache.lucene.store.IndexOutput;
@@ -181,7 +180,7 @@
     for (String field : names) {
       fInfos.add(field, true, storeTermVectors,
           storePositionWithTermVector, storeOffsetWithTermVector, !reader
-              .hasNorms(field), storePayloads, omitTFAndPositions);
+              .hasNorms(field), storePayloads, omitTFAndPositions, null);
     }
   }
 
@@ -241,23 +240,7 @@
         FieldInfos readerFieldInfos = segmentReader.fieldInfos();
         int numReaderFieldInfos = readerFieldInfos.size();
         for (int j = 0; j < numReaderFieldInfos; j++) {
-<<<<<<< HEAD
-          FieldInfo fi = readerFieldInfos.fieldInfo(j);
-          FieldInfo merged = fieldInfos.add(fi.name, fi.isIndexed, fi.storeTermVector,
-                                            fi.storePositionWithTermVector, fi.storeOffsetWithTermVector,
-                                            !reader.hasNorms(fi.name), fi.storePayloads,
-                                            fi.omitTermFreqAndPositions);
-          final Type fiIndexValues = fi.docValues;
-          final Type mergedDocValues = merged.docValues;
-          if (mergedDocValues == null) {
-            merged.setDocValues(fiIndexValues);
-          } else if (mergedDocValues != fiIndexValues) {
-            // TODO -- can we recover from this?
-            throw new IllegalStateException("cannot merge field " + fi.name + " indexValues changed from " + mergedDocValues + " to " + fiIndexValues);
-          }
-=======
           fieldInfos.add(readerFieldInfos.fieldInfo(j));
->>>>>>> ba6126ce
         }
       } else {
         addIndexed(reader, fieldInfos, reader.getFieldNames(FieldOption.TERMVECTOR_WITH_POSITION_OFFSET), true, true, true, false, false);
@@ -314,11 +297,7 @@
       // details.
       throw new RuntimeException("mergeFields produced an invalid result: docCount is " + docCount + " but fdx file size is " + fdxFileLength + " file=" + fileName + " file exists?=" + directory.fileExists(fileName) + "; now aborting this merge to prevent index corruption");
 
-<<<<<<< HEAD
-    segmentWriteState = new SegmentWriteState(null, directory, segment, fieldInfos, null, docCount, 0, termIndexInterval, codecInfo, new AtomicLong(0));
-=======
-    segmentWriteState = new SegmentWriteState(null, directory, segment, fieldInfos, docCount, termIndexInterval, codecInfo);
->>>>>>> ba6126ce
+    segmentWriteState = new SegmentWriteState(null, directory, segment, fieldInfos, docCount, termIndexInterval, codecInfo, new AtomicLong(0));
     
     return docCount;
   }
