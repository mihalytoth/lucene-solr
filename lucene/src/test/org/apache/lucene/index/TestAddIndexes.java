package org.apache.lucene.index;

/**
 * Licensed to the Apache Software Foundation (ASF) under one or more
 * contributor license agreements.  See the NOTICE file distributed with
 * this work for additional information regarding copyright ownership.
 * The ASF licenses this file to You under the Apache License, Version 2.0
 * (the "License"); you may not use this file except in compliance with
 * the License.  You may obtain a copy of the License at
 *
 *     http://www.apache.org/licenses/LICENSE-2.0
 *
 * Unless required by applicable law or agreed to in writing, software
 * distributed under the License is distributed on an "AS IS" BASIS,
 * WITHOUT WARRANTIES OR CONDITIONS OF ANY KIND, either express or implied.
 * See the License for the specific language governing permissions and
 * limitations under the License.
 */

import java.io.IOException;
import java.util.ArrayList;
import java.util.List;

import org.apache.lucene.analysis.MockAnalyzer;
import org.apache.lucene.document.Document;
import org.apache.lucene.document.Field;
import org.apache.lucene.document.Field.Index;
import org.apache.lucene.document.Field.Store;
import org.apache.lucene.document.Field.TermVector;
import org.apache.lucene.index.IndexWriterConfig.OpenMode;
import org.apache.lucene.index.codecs.CodecProvider;
import org.apache.lucene.index.codecs.mocksep.MockSepCodec;
import org.apache.lucene.index.codecs.simpletext.SimpleTextCodec;
import org.apache.lucene.index.codecs.standard.StandardCodec;
import org.apache.lucene.search.DocIdSetIterator;
import org.apache.lucene.search.PhraseQuery;
import org.apache.lucene.store.AlreadyClosedException;
import org.apache.lucene.store.Directory;
import org.apache.lucene.store.MockDirectoryWrapper;
import org.apache.lucene.store.RAMDirectory;
import org.apache.lucene.util.LuceneTestCase;
import org.apache.lucene.util._TestUtil;

public class TestAddIndexes extends LuceneTestCase {

  public void testSimpleCase() throws IOException {
    // main directory
    Directory dir = newDirectory();
    // two auxiliary directories
    Directory aux = newDirectory();
    Directory aux2 = newDirectory();

    IndexWriter writer = null;

    writer = newWriter(dir, newIndexWriterConfig(TEST_VERSION_CURRENT,
        new MockAnalyzer())
        .setOpenMode(OpenMode.CREATE));
    writer.setInfoStream(VERBOSE ? System.out : null);
    // add 100 documents
    addDocs(writer, 100);
    assertEquals(100, writer.maxDoc());
    writer.close();
    _TestUtil.checkIndex(dir);

    writer = newWriter(
        aux,
        newIndexWriterConfig(TEST_VERSION_CURRENT, new MockAnalyzer()).
            setOpenMode(OpenMode.CREATE).
            setMergePolicy(newLogMergePolicy(false))
    );
    // add 40 documents in separate files
    addDocs(writer, 40);
    assertEquals(40, writer.maxDoc());
    writer.close();

    writer = newWriter(aux2, newIndexWriterConfig(TEST_VERSION_CURRENT, new MockAnalyzer()).setOpenMode(OpenMode.CREATE));
    // add 40 documents in compound files
    addDocs2(writer, 50);
    assertEquals(50, writer.maxDoc());
    writer.close();

    // test doc count before segments are merged
    writer = newWriter(dir, newIndexWriterConfig(TEST_VERSION_CURRENT, new MockAnalyzer()).setOpenMode(OpenMode.APPEND));
    assertEquals(100, writer.maxDoc());
    writer.addIndexes(aux, aux2);
    assertEquals(190, writer.maxDoc());
    writer.close();
    _TestUtil.checkIndex(dir);

    // make sure the old index is correct
    verifyNumDocs(aux, 40);

    // make sure the new index is correct
    verifyNumDocs(dir, 190);

    // now add another set in.
    Directory aux3 = newDirectory();
    writer = newWriter(aux3, newIndexWriterConfig(TEST_VERSION_CURRENT, new MockAnalyzer()));
    // add 40 documents
    addDocs(writer, 40);
    assertEquals(40, writer.maxDoc());
    writer.close();

    // test doc count before segments are merged/index is optimized
    writer = newWriter(dir, newIndexWriterConfig(TEST_VERSION_CURRENT, new MockAnalyzer()).setOpenMode(OpenMode.APPEND));
    assertEquals(190, writer.maxDoc());
    writer.addIndexes(aux3);
    assertEquals(230, writer.maxDoc());
    writer.close();

    // make sure the new index is correct
    verifyNumDocs(dir, 230);

    verifyTermDocs(dir, new Term("content", "aaa"), 180);

    verifyTermDocs(dir, new Term("content", "bbb"), 50);

    // now optimize it.
    writer = newWriter(dir, newIndexWriterConfig(TEST_VERSION_CURRENT, new MockAnalyzer()).setOpenMode(OpenMode.APPEND));
    writer.optimize();
    writer.close();

    // make sure the new index is correct
    verifyNumDocs(dir, 230);

    verifyTermDocs(dir, new Term("content", "aaa"), 180);

    verifyTermDocs(dir, new Term("content", "bbb"), 50);

    // now add a single document
    Directory aux4 = newDirectory();
    writer = newWriter(aux4, newIndexWriterConfig(TEST_VERSION_CURRENT, new MockAnalyzer()));
    addDocs2(writer, 1);
    writer.close();

    writer = newWriter(dir, newIndexWriterConfig(TEST_VERSION_CURRENT, new MockAnalyzer()).setOpenMode(OpenMode.APPEND));
    assertEquals(230, writer.maxDoc());
    writer.addIndexes(aux4);
    assertEquals(231, writer.maxDoc());
    writer.close();

    verifyNumDocs(dir, 231);

    verifyTermDocs(dir, new Term("content", "bbb"), 51);
    dir.close();
    aux.close();
    aux2.close();
    aux3.close();
    aux4.close();
  }

  public void testWithPendingDeletes() throws IOException {
    // main directory
    Directory dir = newDirectory();
    // auxiliary directory
    Directory aux = newDirectory();

    setUpDirs(dir, aux);
    IndexWriter writer = newWriter(dir, newIndexWriterConfig(TEST_VERSION_CURRENT, new MockAnalyzer()).setOpenMode(OpenMode.APPEND));
    writer.setInfoStream(VERBOSE ? System.out : null);
    writer.addIndexes(aux);

    // Adds 10 docs, then replaces them with another 10
    // docs, so 10 pending deletes:
    for (int i = 0; i < 20; i++) {
      Document doc = new Document();
      doc.add(newField("id", "" + (i % 10), Field.Store.NO, Field.Index.NOT_ANALYZED));
      doc.add(newField("content", "bbb " + i, Field.Store.NO,
                        Field.Index.ANALYZED));
      writer.updateDocument(new Term("id", "" + (i%10)), doc);
    }
    // Deletes one of the 10 added docs, leaving 9:
    PhraseQuery q = new PhraseQuery();
    q.add(new Term("content", "bbb"));
    q.add(new Term("content", "14"));
    writer.deleteDocuments(q);

    writer.optimize();
    writer.commit();

    verifyNumDocs(dir, 1039);
    verifyTermDocs(dir, new Term("content", "aaa"), 1030);
    verifyTermDocs(dir, new Term("content", "bbb"), 9);

    writer.close();
    dir.close();
    aux.close();
  }

  public void testWithPendingDeletes2() throws IOException {
    // main directory
    Directory dir = newDirectory();
    // auxiliary directory
    Directory aux = newDirectory();

    setUpDirs(dir, aux);
    IndexWriter writer = newWriter(dir, newIndexWriterConfig(TEST_VERSION_CURRENT, new MockAnalyzer()).setOpenMode(OpenMode.APPEND));

    // Adds 10 docs, then replaces them with another 10
    // docs, so 10 pending deletes:
    for (int i = 0; i < 20; i++) {
      Document doc = new Document();
      doc.add(newField("id", "" + (i % 10), Field.Store.NO, Field.Index.NOT_ANALYZED));
      doc.add(newField("content", "bbb " + i, Field.Store.NO, Field.Index.ANALYZED));
      writer.updateDocument(new Term("id", "" + (i%10)), doc);
    }

    writer.addIndexes(aux);

    // Deletes one of the 10 added docs, leaving 9:
    PhraseQuery q = new PhraseQuery();
    q.add(new Term("content", "bbb"));
    q.add(new Term("content", "14"));
    writer.deleteDocuments(q);

    writer.optimize();
    writer.commit();

    verifyNumDocs(dir, 1039);
    verifyTermDocs(dir, new Term("content", "aaa"), 1030);
    verifyTermDocs(dir, new Term("content", "bbb"), 9);

    writer.close();
    dir.close();
    aux.close();
  }

  public void testWithPendingDeletes3() throws IOException {
    // main directory
    Directory dir = newDirectory();
    // auxiliary directory
    Directory aux = newDirectory();

    setUpDirs(dir, aux);
    IndexWriter writer = newWriter(dir, newIndexWriterConfig(TEST_VERSION_CURRENT, new MockAnalyzer()).setOpenMode(OpenMode.APPEND));

    // Adds 10 docs, then replaces them with another 10
    // docs, so 10 pending deletes:
    for (int i = 0; i < 20; i++) {
      Document doc = new Document();
      doc.add(newField("id", "" + (i % 10), Field.Store.NO, Field.Index.NOT_ANALYZED));
      doc.add(newField("content", "bbb " + i, Field.Store.NO,
                        Field.Index.ANALYZED));
      writer.updateDocument(new Term("id", "" + (i%10)), doc);
    }

    // Deletes one of the 10 added docs, leaving 9:
    PhraseQuery q = new PhraseQuery();
    q.add(new Term("content", "bbb"));
    q.add(new Term("content", "14"));
    writer.deleteDocuments(q);

    writer.addIndexes(aux);

    writer.optimize();
    writer.commit();

    verifyNumDocs(dir, 1039);
    verifyTermDocs(dir, new Term("content", "aaa"), 1030);
    verifyTermDocs(dir, new Term("content", "bbb"), 9);

    writer.close();
    dir.close();
    aux.close();
  }

  // case 0: add self or exceed maxMergeDocs, expect exception
  public void testAddSelf() throws IOException {
    // main directory
    Directory dir = newDirectory();
    // auxiliary directory
    Directory aux = newDirectory();

    IndexWriter writer = null;

    writer = newWriter(dir, newIndexWriterConfig(TEST_VERSION_CURRENT, new MockAnalyzer()));
    // add 100 documents
    addDocs(writer, 100);
    assertEquals(100, writer.maxDoc());
    writer.close();

    writer = newWriter(
        aux,
        newIndexWriterConfig(TEST_VERSION_CURRENT, new MockAnalyzer()).
            setOpenMode(OpenMode.CREATE).
            setMaxBufferedDocs(1000).
            setMergePolicy(newLogMergePolicy(false))
    );
    // add 140 documents in separate files
    addDocs(writer, 40);
    writer.close();
    writer = newWriter(
        aux,
        newIndexWriterConfig(TEST_VERSION_CURRENT, new MockAnalyzer()).
            setOpenMode(OpenMode.CREATE).
            setMaxBufferedDocs(1000).
            setMergePolicy(newLogMergePolicy(false))
    );
    addDocs(writer, 100);
    writer.close();

    writer = newWriter(dir, newIndexWriterConfig(TEST_VERSION_CURRENT, new MockAnalyzer()).setOpenMode(OpenMode.APPEND));
    try {
      // cannot add self
      writer.addIndexes(aux, dir);
      assertTrue(false);
    }
    catch (IllegalArgumentException e) {
      assertEquals(100, writer.maxDoc());
    }
    writer.close();

    // make sure the index is correct
    verifyNumDocs(dir, 100);
    dir.close();
    aux.close();
  }

  // in all the remaining tests, make the doc count of the oldest segment
  // in dir large so that it is never merged in addIndexes()
  // case 1: no tail segments
  public void testNoTailSegments() throws IOException {
    // main directory
    Directory dir = newDirectory();
    // auxiliary directory
    Directory aux = newDirectory();

    setUpDirs(dir, aux);

    IndexWriter writer = newWriter(
        dir,
        newIndexWriterConfig(TEST_VERSION_CURRENT, new MockAnalyzer()).
            setOpenMode(OpenMode.APPEND).
            setMaxBufferedDocs(10).
            setMergePolicy(newLogMergePolicy(4))
    );
    addDocs(writer, 10);

    writer.addIndexes(aux);
    assertEquals(1040, writer.maxDoc());
    assertEquals(1000, writer.getDocCount(0));
    writer.close();

    // make sure the index is correct
    verifyNumDocs(dir, 1040);
    dir.close();
    aux.close();
  }

  // case 2: tail segments, invariants hold, no copy
  public void testNoCopySegments() throws IOException {
    // main directory
    Directory dir = newDirectory();
    // auxiliary directory
    Directory aux = newDirectory();

    setUpDirs(dir, aux);

    IndexWriter writer = newWriter(
        dir,
        newIndexWriterConfig(TEST_VERSION_CURRENT, new MockAnalyzer()).
            setOpenMode(OpenMode.APPEND).
            setMaxBufferedDocs(9).
            setMergePolicy(newLogMergePolicy(4))
    );
    addDocs(writer, 2);

    writer.addIndexes(aux);
    assertEquals(1032, writer.maxDoc());
    assertEquals(1000, writer.getDocCount(0));
    writer.close();

    // make sure the index is correct
    verifyNumDocs(dir, 1032);
    dir.close();
    aux.close();
  }

  // case 3: tail segments, invariants hold, copy, invariants hold
  public void testNoMergeAfterCopy() throws IOException {
    // main directory
    Directory dir = newDirectory();
    // auxiliary directory
    Directory aux = newDirectory();

    setUpDirs(dir, aux);

    IndexWriter writer = newWriter(
        dir,
        newIndexWriterConfig(TEST_VERSION_CURRENT, new MockAnalyzer()).
            setOpenMode(OpenMode.APPEND).
            setMaxBufferedDocs(10).
            setMergePolicy(newLogMergePolicy(4))
    );

    writer.addIndexes(aux, new MockDirectoryWrapper(random, new RAMDirectory(aux)));
    assertEquals(1060, writer.maxDoc());
    assertEquals(1000, writer.getDocCount(0));
    writer.close();

    // make sure the index is correct
    verifyNumDocs(dir, 1060);
    dir.close();
    aux.close();
  }

  // case 4: tail segments, invariants hold, copy, invariants not hold
  public void testMergeAfterCopy() throws IOException {
    // main directory
    Directory dir = newDirectory();
    // auxiliary directory
    Directory aux = newDirectory();

    setUpDirs(dir, aux);

    IndexReader reader = IndexReader.open(aux, false);
    for (int i = 0; i < 20; i++) {
      reader.deleteDocument(i);
    }
    assertEquals(10, reader.numDocs());
    reader.close();

    IndexWriter writer = newWriter(
        dir,
        newIndexWriterConfig(TEST_VERSION_CURRENT, new MockAnalyzer()).
            setOpenMode(OpenMode.APPEND).
            setMaxBufferedDocs(4).
            setMergePolicy(newLogMergePolicy(4))
    );

    writer.addIndexes(aux, new MockDirectoryWrapper(random, new RAMDirectory(aux)));
    assertEquals(1020, writer.maxDoc());
    assertEquals(1000, writer.getDocCount(0));
    writer.close();
    dir.close();
    aux.close();
  }

  // case 5: tail segments, invariants not hold
  public void testMoreMerges() throws IOException {
    // main directory
    Directory dir = newDirectory();
    // auxiliary directory
    Directory aux = newDirectory();
    Directory aux2 = newDirectory();

    setUpDirs(dir, aux);

    IndexWriter writer = newWriter(
        aux2,
        newIndexWriterConfig(TEST_VERSION_CURRENT, new MockAnalyzer()).
            setOpenMode(OpenMode.CREATE).
            setMaxBufferedDocs(100).
            setMergePolicy(newLogMergePolicy(10))
    );
    writer.setInfoStream(VERBOSE ? System.out : null);
    writer.addIndexes(aux);
    assertEquals(30, writer.maxDoc());
    assertEquals(3, writer.getSegmentCount());
    writer.close();

    IndexReader reader = IndexReader.open(aux, false);
    for (int i = 0; i < 27; i++) {
      reader.deleteDocument(i);
    }
    assertEquals(3, reader.numDocs());
    reader.close();

    reader = IndexReader.open(aux2, false);
    for (int i = 0; i < 8; i++) {
      reader.deleteDocument(i);
    }
    assertEquals(22, reader.numDocs());
    reader.close();

    writer = newWriter(
        dir,
        newIndexWriterConfig(TEST_VERSION_CURRENT, new MockAnalyzer()).
            setOpenMode(OpenMode.APPEND).
            setMaxBufferedDocs(6).
            setMergePolicy(newLogMergePolicy(4))
    );

    writer.addIndexes(aux, aux2);
    assertEquals(1040, writer.maxDoc());
    assertEquals(1000, writer.getDocCount(0));
    writer.close();
    dir.close();
    aux.close();
    aux2.close();
  }

  private IndexWriter newWriter(Directory dir, IndexWriterConfig conf)
      throws IOException {
    conf.setMergePolicy(new LogDocMergePolicy());
    final IndexWriter writer = new IndexWriter(dir, conf);
    return writer;
  }

  private void addDocs(IndexWriter writer, int numDocs) throws IOException {
    for (int i = 0; i < numDocs; i++) {
      Document doc = new Document();
      doc.add(newField("content", "aaa", Field.Store.NO,
                        Field.Index.ANALYZED));
      writer.addDocument(doc);
    }
  }

  private void addDocs2(IndexWriter writer, int numDocs) throws IOException {
    for (int i = 0; i < numDocs; i++) {
      Document doc = new Document();
      doc.add(newField("content", "bbb", Field.Store.NO,
                        Field.Index.ANALYZED));
      writer.addDocument(doc);
    }
  }

  private void verifyNumDocs(Directory dir, int numDocs) throws IOException {
    IndexReader reader = IndexReader.open(dir, true);
    assertEquals(numDocs, reader.maxDoc());
    assertEquals(numDocs, reader.numDocs());
    reader.close();
  }

  private void verifyTermDocs(Directory dir, Term term, int numDocs)
      throws IOException {
    IndexReader reader = IndexReader.open(dir, true);
    DocsEnum docsEnum = MultiFields.getTermDocsEnum(reader, null, term.field, term.bytes);
    int count = 0;
    while (docsEnum.nextDoc() != DocIdSetIterator.NO_MORE_DOCS)
      count++;
    assertEquals(numDocs, count);
    reader.close();
  }

  private void setUpDirs(Directory dir, Directory aux) throws IOException {
    IndexWriter writer = null;

    writer = newWriter(dir, newIndexWriterConfig(TEST_VERSION_CURRENT, new MockAnalyzer()).setOpenMode(OpenMode.CREATE).setMaxBufferedDocs(1000));
    // add 1000 documents in 1 segment
    addDocs(writer, 1000);
    assertEquals(1000, writer.maxDoc());
    assertEquals(1, writer.getSegmentCount());
    writer.close();

    writer = newWriter(
        aux,
        newIndexWriterConfig(TEST_VERSION_CURRENT, new MockAnalyzer()).
            setOpenMode(OpenMode.CREATE).
            setMaxBufferedDocs(1000).
            setMergePolicy(newLogMergePolicy(false, 10))
    );
    // add 30 documents in 3 segments
    for (int i = 0; i < 3; i++) {
      addDocs(writer, 10);
      writer.close();
      writer = newWriter(
          aux,
          newIndexWriterConfig(TEST_VERSION_CURRENT, new MockAnalyzer()).
              setOpenMode(OpenMode.APPEND).
              setMaxBufferedDocs(1000).
              setMergePolicy(newLogMergePolicy(false, 10))
      );
    }
    assertEquals(30, writer.maxDoc());
    assertEquals(3, writer.getSegmentCount());
    writer.close();
  }

  // LUCENE-1270
  public void testHangOnClose() throws IOException {

    Directory dir = newDirectory();
    LogByteSizeMergePolicy lmp = new LogByteSizeMergePolicy();
    lmp.setUseCompoundFile(false);
    lmp.setMergeFactor(100);
    IndexWriter writer = new IndexWriter(dir, newIndexWriterConfig(
        TEST_VERSION_CURRENT, new MockAnalyzer())
        .setMaxBufferedDocs(5).setMergePolicy(lmp));

    Document doc = new Document();
    doc.add(newField("content", "aaa bbb ccc ddd eee fff ggg hhh iii", Field.Store.YES,
                      Field.Index.ANALYZED, Field.TermVector.WITH_POSITIONS_OFFSETS));
    for(int i=0;i<60;i++)
      writer.addDocument(doc);

    Document doc2 = new Document();
    doc2.add(newField("content", "aaa bbb ccc ddd eee fff ggg hhh iii", Field.Store.YES,
                      Field.Index.NO));
    doc2.add(newField("content", "aaa bbb ccc ddd eee fff ggg hhh iii", Field.Store.YES,
                      Field.Index.NO));
    doc2.add(newField("content", "aaa bbb ccc ddd eee fff ggg hhh iii", Field.Store.YES,
                      Field.Index.NO));
    doc2.add(newField("content", "aaa bbb ccc ddd eee fff ggg hhh iii", Field.Store.YES,
                      Field.Index.NO));
    for(int i=0;i<10;i++)
      writer.addDocument(doc2);
    writer.close();

    Directory dir2 = newDirectory();
    lmp = new LogByteSizeMergePolicy();
    lmp.setMinMergeMB(0.0001);
    lmp.setUseCompoundFile(false);
    lmp.setMergeFactor(4);
    writer = new IndexWriter(dir2, newIndexWriterConfig(TEST_VERSION_CURRENT,
        new MockAnalyzer())
        .setMergeScheduler(new SerialMergeScheduler()).setMergePolicy(lmp));
    writer.addIndexes(dir);
    writer.close();
    dir.close();
    dir2.close();
  }

  // TODO: these are also in TestIndexWriter... add a simple doc-writing method
  // like this to LuceneTestCase?
  private void addDoc(IndexWriter writer) throws IOException
  {
      Document doc = new Document();
      doc.add(newField("content", "aaa", Field.Store.NO, Field.Index.ANALYZED));
      writer.addDocument(doc);
  }

  private abstract class RunAddIndexesThreads {

    Directory dir, dir2;
    final static int NUM_INIT_DOCS = 17;
    IndexWriter writer2;
    final List<Throwable> failures = new ArrayList<Throwable>();
    volatile boolean didClose;
    final IndexReader[] readers;
    final int NUM_COPY;
    final static int NUM_THREADS = 5;
    final Thread[] threads = new Thread[NUM_THREADS];

    public RunAddIndexesThreads(int numCopy) throws Throwable {
      NUM_COPY = numCopy;
      dir = new MockDirectoryWrapper(random, new RAMDirectory());
      IndexWriter writer = new IndexWriter(dir, new IndexWriterConfig(
          TEST_VERSION_CURRENT, new MockAnalyzer())
          .setMaxBufferedDocs(2));
      for (int i = 0; i < NUM_INIT_DOCS; i++)
        addDoc(writer);
      writer.close();

      dir2 = newDirectory();
      writer2 = new IndexWriter(dir2, new IndexWriterConfig(TEST_VERSION_CURRENT, new MockAnalyzer()));
      writer2.setInfoStream(VERBOSE ? System.out : null);
      writer2.commit();


      readers = new IndexReader[NUM_COPY];
      for(int i=0;i<NUM_COPY;i++)
        readers[i] = IndexReader.open(dir, true);
    }

    void launchThreads(final int numIter) {

      for(int i=0;i<NUM_THREADS;i++) {
        threads[i] = new Thread() {
            @Override
            public void run() {
              try {

                final Directory[] dirs = new Directory[NUM_COPY];
                for(int k=0;k<NUM_COPY;k++)
                  dirs[k] = new MockDirectoryWrapper(random, new RAMDirectory(dir));

                int j=0;

                while(true) {
                  // System.out.println(Thread.currentThread().getName() + ": iter j=" + j);
                  if (numIter > 0 && j == numIter)
                    break;
                  doBody(j++, dirs);
                }
              } catch (Throwable t) {
                handle(t);
              }
            }
          };
      }

      for(int i=0;i<NUM_THREADS;i++)
        threads[i].start();
    }

    void joinThreads() throws Exception {
      for(int i=0;i<NUM_THREADS;i++)
        threads[i].join();
    }

    void close(boolean doWait) throws Throwable {
      didClose = true;
      writer2.close(doWait);
    }

    void closeDir() throws Throwable {
      for(int i=0;i<NUM_COPY;i++)
        readers[i].close();
      dir2.close();
    }

    abstract void doBody(int j, Directory[] dirs) throws Throwable;
    abstract void handle(Throwable t);
  }

  private class CommitAndAddIndexes extends RunAddIndexesThreads {
    public CommitAndAddIndexes(int numCopy) throws Throwable {
      super(numCopy);
    }

    @Override
    void handle(Throwable t) {
      t.printStackTrace(System.out);
      synchronized(failures) {
        failures.add(t);
      }
    }

    @Override
    void doBody(int j, Directory[] dirs) throws Throwable {
      switch(j%5) {
      case 0:
        if (VERBOSE) {
          System.out.println(Thread.currentThread().getName() + ": TEST: addIndexes(Dir[]) then optimize");
        }
        writer2.addIndexes(dirs);
        writer2.optimize();
        break;
      case 1:
        if (VERBOSE) {
          System.out.println(Thread.currentThread().getName() + ": TEST: addIndexes(Dir[])");
        }
        writer2.addIndexes(dirs);
        break;
      case 2:
        if (VERBOSE) {
          System.out.println(Thread.currentThread().getName() + ": TEST: addIndexes(IndexReader[])");
        }
        writer2.addIndexes(readers);
        break;
      case 3:
        if (VERBOSE) {
          System.out.println(Thread.currentThread().getName() + ": TEST: addIndexes(Dir[]) then maybeMerge");
        }
        writer2.addIndexes(dirs);
        writer2.maybeMerge();
        break;
      case 4:
        if (VERBOSE) {
          System.out.println(Thread.currentThread().getName() + ": TEST: commit");
        }
        writer2.commit();
      }
    }
  }

  // LUCENE-1335: test simultaneous addIndexes & commits
  // from multiple threads
  public void testAddIndexesWithThreads() throws Throwable {

    final int NUM_ITER = 15;
    final int NUM_COPY = 3;
    CommitAndAddIndexes c = new CommitAndAddIndexes(NUM_COPY);
    c.writer2.setInfoStream(VERBOSE ? System.out : null);
    c.launchThreads(NUM_ITER);

    for(int i=0;i<100;i++)
      addDoc(c.writer2);

    c.joinThreads();

    int expectedNumDocs = 100+NUM_COPY*(4*NUM_ITER/5)*RunAddIndexesThreads.NUM_THREADS*RunAddIndexesThreads.NUM_INIT_DOCS;
    assertEquals(expectedNumDocs, c.writer2.numDocs());

    c.close(true);

    assertTrue(c.failures.size() == 0);

    _TestUtil.checkIndex(c.dir2);

    IndexReader reader = IndexReader.open(c.dir2, true);
    assertEquals(expectedNumDocs, reader.numDocs());
    reader.close();

    c.closeDir();
  }

  private class CommitAndAddIndexes2 extends CommitAndAddIndexes {
    public CommitAndAddIndexes2(int numCopy) throws Throwable {
      super(numCopy);
    }

    @Override
    void handle(Throwable t) {
      if (!(t instanceof AlreadyClosedException) && !(t instanceof NullPointerException)) {
        t.printStackTrace(System.out);
        synchronized(failures) {
          failures.add(t);
        }
      }
    }
  }

  // LUCENE-1335: test simultaneous addIndexes & close
  public void testAddIndexesWithClose() throws Throwable {
    final int NUM_COPY = 3;
    CommitAndAddIndexes2 c = new CommitAndAddIndexes2(NUM_COPY);
    //c.writer2.setInfoStream(System.out);
    c.launchThreads(-1);

    // Close w/o first stopping/joining the threads
    c.close(true);
    //c.writer2.close();

    c.joinThreads();

    _TestUtil.checkIndex(c.dir2);

    c.closeDir();

    assertTrue(c.failures.size() == 0);
  }

  private class CommitAndAddIndexes3 extends RunAddIndexesThreads {
    public CommitAndAddIndexes3(int numCopy) throws Throwable {
      super(numCopy);
    }

    @Override
    void doBody(int j, Directory[] dirs) throws Throwable {
      switch(j%5) {
      case 0:
        if (VERBOSE) {
          System.out.println("TEST: " + Thread.currentThread().getName() + ": addIndexes + optimize");
        }
        writer2.addIndexes(dirs);
        writer2.optimize();
        break;
      case 1:
        if (VERBOSE) {
          System.out.println("TEST: " + Thread.currentThread().getName() + ": addIndexes");
        }
        writer2.addIndexes(dirs);
        break;
      case 2:
        if (VERBOSE) {
          System.out.println("TEST: " + Thread.currentThread().getName() + ": addIndexes(IR[])");
        }
        writer2.addIndexes(readers);
        break;
      case 3:
        if (VERBOSE) {
          System.out.println("TEST: " + Thread.currentThread().getName() + ": optimize");
        }
        writer2.optimize();
        break;
      case 4:
        if (VERBOSE) {
          System.out.println("TEST: " + Thread.currentThread().getName() + ": commit");
        }
        writer2.commit();
      }
    }

    @Override
    void handle(Throwable t) {
      boolean report = true;

      if (t instanceof AlreadyClosedException || t instanceof MergePolicy.MergeAbortedException || t instanceof NullPointerException) {
        report = !didClose;
      } else if (t instanceof IOException)  {
        Throwable t2 = t.getCause();
        if (t2 instanceof MergePolicy.MergeAbortedException) {
          report = !didClose;
        }
      }
      if (report) {
        t.printStackTrace(System.out);
        synchronized(failures) {
          failures.add(t);
        }
      }
    }
  }

  // LUCENE-1335: test simultaneous addIndexes & close
  public void testAddIndexesWithCloseNoWait() throws Throwable {

    final int NUM_COPY = 50;
    CommitAndAddIndexes3 c = new CommitAndAddIndexes3(NUM_COPY);
    if (VERBOSE) {
      c.writer2.setInfoStream(System.out);
    }
    c.launchThreads(-1);

    Thread.sleep(_TestUtil.nextInt(random, 10, 500));

    // Close w/o first stopping/joining the threads
    if (VERBOSE) {
      System.out.println("TEST: now close(false)");
    }
    c.close(false);

    c.joinThreads();

    if (VERBOSE) {
      System.out.println("TEST: done join threads");
    }
    _TestUtil.checkIndex(c.dir2);

    c.closeDir();

    assertTrue(c.failures.size() == 0);
  }

  // LUCENE-1335: test simultaneous addIndexes & close
  public void testAddIndexesWithRollback() throws Throwable {

    final int NUM_COPY = 50;
    CommitAndAddIndexes3 c = new CommitAndAddIndexes3(NUM_COPY);
    c.launchThreads(-1);

    Thread.sleep(_TestUtil.nextInt(random, 100, 500));

    // Close w/o first stopping/joining the threads
    if (VERBOSE) {
      System.out.println("TEST: now force rollback");
    }
    c.didClose = true;
    c.writer2.rollback();

    c.joinThreads();

    _TestUtil.checkIndex(c.dir2);

    c.closeDir();

    assertTrue(c.failures.size() == 0);
  }
<<<<<<< HEAD

=======
 
  // LUCENE-2996: tests that addIndexes(IndexReader) applies existing deletes correctly.
  public void testExistingDeletes() throws Exception {
    Directory[] dirs = new Directory[2];
    for (int i = 0; i < dirs.length; i++) {
      dirs[i] = newDirectory();
      IndexWriterConfig conf = newIndexWriterConfig(TEST_VERSION_CURRENT, new MockAnalyzer());
      IndexWriter writer = new IndexWriter(dirs[i], conf);
      Document doc = new Document();
      doc.add(new Field("id", "myid", Store.NO, Index.NOT_ANALYZED_NO_NORMS));
      writer.addDocument(doc);
      writer.close();
    }

    IndexWriterConfig conf = new IndexWriterConfig(TEST_VERSION_CURRENT, new MockAnalyzer());
    IndexWriter writer = new IndexWriter(dirs[0], conf);

    // Now delete the document
    writer.deleteDocuments(new Term("id", "myid"));
    IndexReader r = IndexReader.open(dirs[1]);
    try {
      writer.addIndexes(r);
    } finally {
      r.close();
    }
    writer.commit();
    assertEquals("Documents from the incoming index should not have been deleted", 1, writer.numDocs());
    writer.close();

    for (Directory dir : dirs) {
      dir.close();
    }

  }
  
>>>>>>> c7c03f6c
  private void addDocs3(IndexWriter writer, int numDocs) throws IOException {
    for (int i = 0; i < numDocs; i++) {
      Document doc = new Document();
      doc.add(newField("content", "aaa", Field.Store.NO, Field.Index.ANALYZED));
      doc.add(newField("id", "" + i, Field.Store.YES, Field.Index.ANALYZED));
      writer.addDocument(doc);
    }
  }

  public void testSimpleCaseCustomCodecProvider() throws IOException {
    // main directory
    Directory dir = newDirectory();
    // two auxiliary directories
    Directory aux = newDirectory();
    Directory aux2 = newDirectory();
    CodecProvider provider = new MockCodecProvider();
    IndexWriter writer = null;

    writer = newWriter(dir, newIndexWriterConfig(TEST_VERSION_CURRENT,
        new MockAnalyzer()).setOpenMode(OpenMode.CREATE).setCodecProvider(
        provider));
    // add 100 documents
    addDocs3(writer, 100);
    assertEquals(100, writer.maxDoc());
    writer.commit();
    writer.close();
    _TestUtil.checkIndex(dir, provider);

    writer = newWriter(
        aux,
        newIndexWriterConfig(TEST_VERSION_CURRENT, new MockAnalyzer()).
            setOpenMode(OpenMode.CREATE).
            setCodecProvider(provider).
            setMaxBufferedDocs(10).
            setMergePolicy(newLogMergePolicy(false))
    );
    // add 40 documents in separate files
    addDocs(writer, 40);
    assertEquals(40, writer.maxDoc());
    writer.commit();
    writer.close();

    writer = newWriter(
        aux2,
        newIndexWriterConfig(TEST_VERSION_CURRENT, new MockAnalyzer()).
            setOpenMode(OpenMode.CREATE).
            setCodecProvider(provider)
    );
    // add 40 documents in compound files
    addDocs2(writer, 50);
    assertEquals(50, writer.maxDoc());
    writer.commit();
    writer.close();

    // test doc count before segments are merged
    writer = newWriter(
        dir,
        newIndexWriterConfig(TEST_VERSION_CURRENT, new MockAnalyzer()).
            setOpenMode(OpenMode.APPEND).
            setCodecProvider(provider)
    );
    assertEquals(100, writer.maxDoc());
    writer.addIndexes(aux, aux2);
    assertEquals(190, writer.maxDoc());
    writer.close();
    _TestUtil.checkIndex(dir, provider);

    dir.close();
    aux.close();
    aux2.close();
  }

  public static class MockCodecProvider extends CodecProvider {
    public MockCodecProvider() {
      StandardCodec standardCodec = new StandardCodec();
      SimpleTextCodec simpleTextCodec = new SimpleTextCodec();
      MockSepCodec mockSepCodec = new MockSepCodec();
      register(standardCodec);
      register(mockSepCodec);
      register(simpleTextCodec);
      setFieldCodec("id", simpleTextCodec.name);
      setFieldCodec("content", mockSepCodec.name);
    }
  }

  // LUCENE-2790: tests that the non CFS files were deleted by addIndexes
  public void testNonCFSLeftovers() throws Exception {
    Directory[] dirs = new Directory[2];
    for (int i = 0; i < dirs.length; i++) {
      dirs[i] = new RAMDirectory();
      IndexWriter w = new IndexWriter(dirs[i], new IndexWriterConfig(TEST_VERSION_CURRENT, new MockAnalyzer()));
      Document d = new Document();
      d.add(new Field("c", "v", Store.YES, Index.ANALYZED, TermVector.YES));
      w.addDocument(d);
      w.close();
    }

    IndexReader[] readers = new IndexReader[] { IndexReader.open(dirs[0]), IndexReader.open(dirs[1]) };

    Directory dir = new RAMDirectory();
    IndexWriterConfig conf = new IndexWriterConfig(TEST_VERSION_CURRENT, new MockAnalyzer());
    LogMergePolicy lmp = (LogMergePolicy) conf.getMergePolicy();
    lmp.setNoCFSRatio(1.0); // Force creation of CFS
    IndexWriter w3 = new IndexWriter(dir, conf);
    w3.addIndexes(readers);
    w3.close();
<<<<<<< HEAD

    assertEquals("Only one compound segment should exist", 3, dir.listAll().length);
=======
    // we should now see segments_X, segments.gen,_Y.cfs, _Z.fnx
    assertEquals("Only one compound segment should exist", 4, dir.listAll().length);
>>>>>>> c7c03f6c
  }

}<|MERGE_RESOLUTION|>--- conflicted
+++ resolved
@@ -938,9 +938,6 @@
 
     assertTrue(c.failures.size() == 0);
   }
-<<<<<<< HEAD
-
-=======
  
   // LUCENE-2996: tests that addIndexes(IndexReader) applies existing deletes correctly.
   public void testExistingDeletes() throws Exception {
@@ -976,7 +973,6 @@
 
   }
   
->>>>>>> c7c03f6c
   private void addDocs3(IndexWriter writer, int numDocs) throws IOException {
     for (int i = 0; i < numDocs; i++) {
       Document doc = new Document();
@@ -1083,13 +1079,8 @@
     IndexWriter w3 = new IndexWriter(dir, conf);
     w3.addIndexes(readers);
     w3.close();
-<<<<<<< HEAD
-
-    assertEquals("Only one compound segment should exist", 3, dir.listAll().length);
-=======
     // we should now see segments_X, segments.gen,_Y.cfs, _Z.fnx
     assertEquals("Only one compound segment should exist", 4, dir.listAll().length);
->>>>>>> c7c03f6c
   }
 
 }