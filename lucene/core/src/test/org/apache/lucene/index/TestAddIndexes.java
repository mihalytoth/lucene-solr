--- conflicted
+++ resolved
@@ -1235,13 +1235,8 @@
   public void testFakeAllDeleted() throws Exception {
     Directory src = newDirectory(), dest = newDirectory();
     RandomIndexWriter w = new RandomIndexWriter(random(), src);
-<<<<<<< HEAD
     w.addDocument(w.newDocument());
-    IndexReader allDeletedReader = new AllDeletedFilterReader(w.getReader().leaves().get(0).reader());
-=======
-    w.addDocument(new Document());
     LeafReader allDeletedReader = new AllDeletedFilterReader(w.getReader().leaves().get(0).reader());
->>>>>>> 1529c57c
     w.close();
     
     w = new RandomIndexWriter(random(), dest);
