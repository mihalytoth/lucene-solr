/*
 * Licensed to the Apache Software Foundation (ASF) under one or more
 * contributor license agreements.  See the NOTICE file distributed with
 * this work for additional information regarding copyright ownership.
 * The ASF licenses this file to You under the Apache License, Version 2.0
 * (the "License"); you may not use this file except in compliance with
 * the License.  You may obtain a copy of the License at
 *
 *     http://www.apache.org/licenses/LICENSE-2.0
 *
 * Unless required by applicable law or agreed to in writing, software
 * distributed under the License is distributed on an "AS IS" BASIS,
 * WITHOUT WARRANTIES OR CONDITIONS OF ANY KIND, either express or implied.
 * See the License for the specific language governing permissions and
 * limitations under the License.
 */
package org.apache.solr.client.solrj.request;

import static org.apache.solr.common.params.CollectionAdminParams.COUNT_PROP;

import java.io.IOException;
import java.util.Collection;
import java.util.Map;
import java.util.Optional;
import java.util.Properties;
import java.util.UUID;
import java.util.concurrent.TimeUnit;

import org.apache.solr.client.solrj.SolrClient;
import org.apache.solr.client.solrj.SolrRequest;
import org.apache.solr.client.solrj.SolrResponse;
import org.apache.solr.client.solrj.SolrServerException;
import org.apache.solr.client.solrj.response.CollectionAdminResponse;
import org.apache.solr.client.solrj.response.RequestStatusState;
import org.apache.solr.client.solrj.util.SolrIdentifierValidator;
import org.apache.solr.common.SolrException;
import org.apache.solr.common.cloud.DocCollection;
import org.apache.solr.common.cloud.ImplicitDocRouter;
import org.apache.solr.common.cloud.Replica;
import org.apache.solr.common.cloud.ZkStateReader;
import org.apache.solr.common.params.CollectionAdminParams;
import org.apache.solr.common.params.CollectionParams.CollectionAction;
import org.apache.solr.common.params.CommonAdminParams;
import org.apache.solr.common.params.CoreAdminParams;
import org.apache.solr.common.params.ModifiableSolrParams;
import org.apache.solr.common.params.ShardParams;
import org.apache.solr.common.params.SolrParams;
import org.apache.solr.common.util.ContentStream;
import org.apache.solr.common.util.NamedList;

<<<<<<< HEAD
=======
import static org.apache.solr.common.params.CollectionAdminParams.COUNT_PROP;
import static org.apache.solr.common.params.CollectionAdminParams.CREATE_NODE_SET_PARAM;
import static org.apache.solr.common.params.CollectionAdminParams.CREATE_NODE_SET_SHUFFLE_PARAM;

>>>>>>> 6e68e9ea
/**
 * This class is experimental and subject to change.
 *
 * @since solr 4.5
 */
public abstract class CollectionAdminRequest<T extends CollectionAdminResponse> extends SolrRequest<T> {

  protected final CollectionAction action;

  private static String PROPERTY_PREFIX = "property.";

  public CollectionAdminRequest(CollectionAction action) {
    this("/admin/collections", action);
  }

  public CollectionAdminRequest(String path, CollectionAction action) {
    super(METHOD.GET, path);
    this.action = action;
  }

  @Override
  public SolrParams getParams() {
    if (action == null) {
      throw new RuntimeException( "no action specified!" );
    }
    ModifiableSolrParams params = new ModifiableSolrParams();
    params.set(CoreAdminParams.ACTION, action.toString());
    return params;
  }

  @Override
  public Collection<ContentStream> getContentStreams() throws IOException {
    return null;
  }

  protected void addProperties(ModifiableSolrParams params, Properties props) {
    for (String propertyName : props.stringPropertyNames()) {
      params.set(PROPERTY_PREFIX + propertyName, props.getProperty(propertyName));
    }
  }

  /**
   * Base class for asynchronous collection admin requests
   */
  public abstract static class AsyncCollectionAdminRequest extends CollectionAdminRequest<CollectionAdminResponse> {

    public AsyncCollectionAdminRequest(CollectionAction action) {
      super(action);
    }

    @Override
    protected CollectionAdminResponse createResponse(SolrClient client) {
      return new CollectionAdminResponse();
    }

    private static String generateAsyncId() {
      return UUID.randomUUID().toString();
    }

    protected String asyncId = null;

    public String getAsyncId() {
      return asyncId;
    }

    /**
     * @deprecated Use {@link #processAsync(String, SolrClient)} or {@link #processAsync(SolrClient)}
     */
    @Deprecated
    public  AsyncCollectionAdminRequest setAsyncId(String id){return this;};

    /**
     * Process this request asynchronously, generating and returning a request id
     * @param client a Solr client
     * @return the request id
     * @see CollectionAdminRequest.RequestStatus
     */
    public String processAsync(SolrClient client) throws IOException, SolrServerException {
      return processAsync(generateAsyncId(), client);
    }

    /**
     * Process this request asynchronously, using a specified request id
     * @param asyncId the request id
     * @param client a Solr client
     * @return the request id
     */
    public String processAsync(String asyncId, SolrClient client) throws IOException, SolrServerException {
      this.asyncId = asyncId;
      NamedList<Object> resp = client.request(this);
      if (resp.get("error") != null) {
        throw new SolrServerException((String)resp.get("error"));
      }
      return (String) resp.get("requestid");
    }

    /**
     * Send this request to a Solr server, and wait (up to a timeout) for the request to
     * complete or fail
     * @param client a Solr client
     * @param timeoutSeconds the maximum time to wait
     * @return the status of the request on completion or timeout
     */
    public RequestStatusState processAndWait(SolrClient client, long timeoutSeconds)
        throws SolrServerException, InterruptedException, IOException {
      return processAndWait(generateAsyncId(), client, timeoutSeconds);
    }

    /**
     * Send this request to a Solr server, and wait (up to a timeout) for the request to
     * complete or fail
     * @param asyncId an id for the request
     * @param client a Solr client
     * @param timeoutSeconds the maximum time to wait
     * @return the status of the request on completion or timeout
     */
    public RequestStatusState processAndWait(String asyncId, SolrClient client, long timeoutSeconds)
        throws IOException, SolrServerException, InterruptedException {
      processAsync(asyncId, client);
      return requestStatus(asyncId).waitFor(client, timeoutSeconds);
    }

    @Override
    public SolrParams getParams() {
      ModifiableSolrParams params = new ModifiableSolrParams(super.getParams());
      if (asyncId != null) {
        params.set(CommonAdminParams.ASYNC, asyncId);
      }
      return params;
    }
  }

  protected abstract static class AsyncCollectionSpecificAdminRequest extends AsyncCollectionAdminRequest {

    protected String collection;

    public AsyncCollectionSpecificAdminRequest(CollectionAction action, String collection) {
      super(action);
      this.collection = collection;
    }

    @Deprecated
    public abstract AsyncCollectionSpecificAdminRequest setCollectionName(String collection);

    public String getCollectionName() {
      return collection;
    }

    @Override
    public SolrParams getParams() {
      ModifiableSolrParams params = new ModifiableSolrParams(super.getParams());
      if (collection == null)
        throw new IllegalArgumentException("You must call setCollectionName() on this request");
      params.set(CoreAdminParams.NAME, collection);
      return params;
    }
  }

  protected abstract static class AsyncShardSpecificAdminRequest extends AsyncCollectionAdminRequest {

    protected String collection;
    protected String shard;

    public AsyncShardSpecificAdminRequest(CollectionAction action, String collection, String shard) {
      super(action);
      this.collection = collection;
      this.shard = shard;
    }

    @Deprecated
    public abstract AsyncShardSpecificAdminRequest setCollectionName(String collection);

    @Deprecated
    public abstract AsyncShardSpecificAdminRequest setShardName(String shard);

    @Override
    public SolrParams getParams() {
      ModifiableSolrParams params = new ModifiableSolrParams(super.getParams());
      if (collection == null)
        throw new IllegalArgumentException("You must call setCollectionName() on this request");
      if (shard == null)
        throw new IllegalArgumentException("You must call setShardName() on this request");
      params.set(CoreAdminParams.COLLECTION, collection);
      params.set(CoreAdminParams.SHARD, shard);
      return params;
    }
  }

  protected abstract static class ShardSpecificAdminRequest extends CollectionAdminRequest {

    protected String collection;
    protected String shard;

    public ShardSpecificAdminRequest(CollectionAction action, String collection, String shard) {
      super(action);
    }

    @Deprecated
    public abstract ShardSpecificAdminRequest setCollectionName(String collection);

    @Deprecated
    public abstract ShardSpecificAdminRequest setShardName(String shard);

    @Override
    public SolrParams getParams() {
      ModifiableSolrParams params = new ModifiableSolrParams(super.getParams());
      if (collection == null)
        throw new IllegalArgumentException("You must call setCollectionName() on this request");
      if (shard == null)
        throw new IllegalArgumentException("You must call setShardName() on this request");
      params.set(CoreAdminParams.COLLECTION, collection);
      params.set(CoreAdminParams.SHARD, shard);
      return params;
    }

    @Override
    protected SolrResponse createResponse(SolrClient client) {
      return new CollectionAdminResponse();
    }
  }

  //---------------------------------------------------------------------------------------
  //
  //---------------------------------------------------------------------------------------


  protected abstract static class CollectionAdminRoleRequest extends AsyncCollectionAdminRequest {

    protected String node;
    protected String role;

    public CollectionAdminRoleRequest(CollectionAction action, String node, String role) {
      super(action);
      this.node = node;
      this.role = role;
    }

    @Override
    public CollectionAdminRoleRequest setAsyncId(String id) {
      this.asyncId = id;
      return this;
    }

    @Deprecated
    public abstract CollectionAdminRoleRequest setNode(String node);

    public String getNode() {
      return this.node;
    }

    @Deprecated
    public abstract CollectionAdminRoleRequest setRole(String role);

    public String getRole() {
      return this.role;
    }

    @Override
    public SolrParams getParams() {
      ModifiableSolrParams params = new ModifiableSolrParams(super.getParams());
      params.set("role", this.role);
      params.set("node", this.node);
      return params;
    }

  }

  /** Specific Collection API call implementations **/

  /**
   * Returns a SolrRequest for creating a collection
   * @param collection the collection name
   * @param config     the collection config
   * @param numShards  the number of shards in the collection
   * @param numNrtReplicas the number of {@link org.apache.solr.common.cloud.Replica.Type#NRT} replicas
   * @param numTlogReplicas the number of {@link org.apache.solr.common.cloud.Replica.Type#TLOG} replicas
   * @param numPullReplicas the number of {@link org.apache.solr.common.cloud.Replica.Type#PULL} replicas
   */
  public static Create createCollection(String collection, String config, int numShards, int numNrtReplicas, int numTlogReplicas, int numPullReplicas) {
    return new Create(collection, config, numShards, numNrtReplicas, numTlogReplicas, numPullReplicas);
  }
  
  /**
   * Returns a SolrRequest for creating a collection
   * @param collection the collection name
   * @param config     the collection config
   * @param numShards  the number of shards in the collection
   * @param numReplicas the replication factor of the collection
   */
  public static Create createCollection(String collection, String config, int numShards, int numReplicas) {
    return new Create(collection, config, numShards, numReplicas, 0, 0);
  }

  /**
   * Returns a SolrRequest for creating a collection using a default configSet
   *
   * This requires that there is either a single configset configured in the cluster, or
   * that there is a configset with the same name as the collection
   *
   * @param collection  the collection name
   * @param numShards   the number of shards in the collection
   * @param numReplicas the replication factor of the collection
   */
  public static Create createCollection(String collection, int numShards, int numReplicas) {
    return new Create(collection, null, numShards, numReplicas, 0, 0);
  }

  /**
   * Returns a SolrRequest for creating a collection with the implicit router
   * @param collection  the collection name
   * @param config      the collection config
   * @param shards      a shard definition string
   * @param numReplicas the replication factor of the collection
   */
  public static Create createCollectionWithImplicitRouter(String collection, String config, String shards, int numReplicas) {
    return new Create(collection, config, shards, numReplicas);
  }
  
  /**
   * Returns a SolrRequest for creating a collection with the implicit router and specific types of replicas
   * @param collection  the collection name
   * @param config      the collection config
   * @param shards      a shard definition string
   * @param numNrtReplicas the number of replicas of type {@link org.apache.solr.common.cloud.Replica.Type#NRT}
   * @param numTlogReplicas the number of replicas of type {@link org.apache.solr.common.cloud.Replica.Type#TLOG}
   * @param numPullReplicas the number of replicas of type {@link org.apache.solr.common.cloud.Replica.Type#PULL}
   */
  public static Create createCollectionWithImplicitRouter(String collection, String config, String shards, int numNrtReplicas, int numTlogReplicas, int numPullReplicas) {
    Create createRequest = new Create(collection, config, shards, numNrtReplicas);
    createRequest.tlogReplicas = numTlogReplicas;
    createRequest.pullReplicas = numPullReplicas;
    return createRequest;
  }

  // CREATE request
  public static class Create extends AsyncCollectionSpecificAdminRequest {

    protected String configName = null;
    protected String createNodeSet = null;
    protected String routerName;
    protected String shards;
    protected String routerField;
    protected Integer numShards;
    protected Integer maxShardsPerNode;
    protected Integer nrtReplicas;
    protected Integer pullReplicas;
    protected Integer tlogReplicas;

    private Properties properties;
    protected Boolean autoAddReplicas;
    protected Integer stateFormat;
    private String[] rule , snitch;

    /**
     * @deprecated Use {@link #createCollection(String, String, int, int, int, int)}
     */
    @Deprecated
    public Create() {
      super(CollectionAction.CREATE, null);
    }
    
    private Create(String collection, String config, int numShards, int numNrtReplicas, int numTlogReplicas, int numPullReplicas) { // TODO: maybe add other constructors
      super(CollectionAction.CREATE, SolrIdentifierValidator.validateCollectionName(collection));
      this.configName = config;
      this.numShards = numShards;
      this.nrtReplicas = numNrtReplicas;
      this.pullReplicas = numPullReplicas;
      this.tlogReplicas = numTlogReplicas;
    }

    private Create(String collection, String config, String shards, int numNrtReplicas) {
      super(CollectionAction.CREATE, SolrIdentifierValidator.validateCollectionName(collection));
      this.configName = config;
      this.nrtReplicas = numNrtReplicas;
      this.shards = shards;
      this.routerName = ImplicitDocRouter.NAME;
    }

    @Deprecated
    public Create setConfigName(String config) { this.configName = config; return this; }
    public Create setCreateNodeSet(String nodeSet) { this.createNodeSet = nodeSet; return this; }
    public Create setRouterName(String routerName) { this.routerName = routerName; return this; }
    public Create setRouterField(String routerField) { this.routerField = routerField; return this; }
    @Deprecated
    public Create setNumShards(Integer numShards) {this.numShards = numShards; return this; }
    public Create setMaxShardsPerNode(Integer numShards) { this.maxShardsPerNode = numShards; return this; }
    public Create setAutoAddReplicas(boolean autoAddReplicas) { this.autoAddReplicas = autoAddReplicas; return this; }
    public Create setNrtReplicas(Integer nrtReplicas) { this.nrtReplicas = nrtReplicas; return this;}
    public Create setTlogReplicas(Integer tlogReplicas) { this.tlogReplicas = tlogReplicas; return this;}

    public Create setReplicationFactor(Integer repl) { this.nrtReplicas = repl; return this; }
    public Create setStateFormat(Integer stateFormat) { this.stateFormat = stateFormat; return this; }
    public Create setRule(String... s){ this.rule = s; return this; }
    public Create setSnitch(String... s){ this.snitch = s; return this; }

    public String getConfigName()  { return configName; }
    public String getCreateNodeSet() { return createNodeSet; }
    public String getRouterName() { return  routerName; }
    public String getShards() { return  shards; }
    public Integer getNumShards() { return numShards; }
    public Integer getMaxShardsPerNode() { return maxShardsPerNode; }
    
    public Integer getReplicationFactor() { return getNumNrtReplicas(); }
    public Integer getNumNrtReplicas() { return nrtReplicas; }
    public Boolean getAutoAddReplicas() { return autoAddReplicas; }
    public Integer getNrtReplicas() { return nrtReplicas; }
    public Integer getTlogReplicas() {return tlogReplicas;}

    public Integer getStateFormat() { return stateFormat; }
    
    /**
     * Provide the name of the shards to be created, separated by commas
     * 
     * Shard names must consist entirely of periods, underscores, hyphens, and alphanumerics.  Other characters are not allowed.
     * 
     * @throws IllegalArgumentException if any of the shard names contain invalid characters.
     */
    public Create setShards(String shards) {
      for (String shard : shards.split(",")) {
        SolrIdentifierValidator.validateShardName(shard);
      }
      this.shards = shards;
      return this;
    }
    
    /**
     * Provide the name of the collection to be created.
     * 
     * Collection names must consist entirely of periods, underscores and alphanumerics.  Other characters are not allowed.
     * 
     * @throws IllegalArgumentException if the collection name contains invalid characters.
     */
    @Deprecated
    public Create setCollectionName(String collectionName) throws SolrException {
      this.collection = SolrIdentifierValidator.validateCollectionName(collectionName);
      return this;
    }

    @Override
    @Deprecated
    public Create setAsyncId(String id) {
      this.asyncId = id;
      return this;
    }

    public Properties getProperties() {
      return properties;
    }

    public Create setProperties(Properties properties) {
      this.properties = properties;
      return this;
    }

    public Create setProperties(Map<String, String> properties) {
      this.properties = new Properties();
      this.properties.putAll(properties);
      return this;
    }

    public Create withProperty(String key, String value) {
      if (this.properties == null)
        this.properties = new Properties();
      this.properties.setProperty(key, value);
      return this;
    }

    @Override
    public SolrParams getParams() {
      ModifiableSolrParams params = (ModifiableSolrParams) super.getParams();

      if (configName != null)
        params.set("collection.configName", configName);
      if (createNodeSet != null)
        params.set(CREATE_NODE_SET_PARAM, createNodeSet);
      if (numShards != null) {
        params.set( ZkStateReader.NUM_SHARDS_PROP, numShards);
      }
      if (maxShardsPerNode != null) {
        params.set( "maxShardsPerNode", maxShardsPerNode);
      }
      if (routerName != null)
        params.set( "router.name", routerName);
      if (shards != null)
        params.set("shards", shards);
      if (routerField != null) {
        params.set("router.field", routerField);
      }
      if (nrtReplicas != null) {
        params.set( "replicationFactor", nrtReplicas);// Keep both for compatibility?
        params.set( ZkStateReader.NRT_REPLICAS, nrtReplicas);
      }
      if (autoAddReplicas != null) {
        params.set(ZkStateReader.AUTO_ADD_REPLICAS, autoAddReplicas);
      }
      if(properties != null) {
        addProperties(params, properties);
      }
      if (stateFormat != null) {
        params.set(DocCollection.STATE_FORMAT, stateFormat);
      }
      if (pullReplicas != null) {
        params.set(ZkStateReader.PULL_REPLICAS, pullReplicas);
      }
      if (tlogReplicas != null) {
        params.set(ZkStateReader.TLOG_REPLICAS, tlogReplicas);
      }
      if(rule != null) params.set("rule", rule);
      if(snitch != null) params.set("snitch", snitch);
      return params;
    }

  }

  /**
   * Returns a SolrRequest to reload a collection
   */
  public static Reload reloadCollection(String collection) {
    return new Reload(collection);
  }

  // RELOAD request
  public static class Reload extends AsyncCollectionSpecificAdminRequest {

    /**
     * @deprecated use {@link #reloadCollection(String)}
     */
    @Deprecated
    public Reload() {
      super(CollectionAction.RELOAD, null);
    }

    private Reload(String collection) {
      super(CollectionAction.RELOAD, collection);
    }

    @Override
    @Deprecated
    public Reload setCollectionName(String collection) {
      this.collection = collection;
      return this;
    }

    @Override
    @Deprecated
    public Reload setAsyncId(String id) {
      this.asyncId = id;
      return this;
    }
  }

  public static class DeleteNode extends AsyncCollectionAdminRequest {
    String node;

    /**
     * @param node The node to be deleted
     */
    public DeleteNode(String node) {
      super(CollectionAction.DELETENODE);
      this.node = node;
    }
    @Override
    public SolrParams getParams() {
      ModifiableSolrParams params = (ModifiableSolrParams) super.getParams();
      params.set("node", node);
      return params;
    }


  }

  public static class ReplaceNode extends AsyncCollectionAdminRequest {
    String source, target;
    Boolean parallel;

    /**
     * @param source node to be cleaned up
     * @param target node where the new replicas are to be created
     */
    public ReplaceNode(String source, String target) {
      super(CollectionAction.REPLACENODE);
      this.source = source;
      this.target = target;
    }

    public ReplaceNode setParallel(Boolean flag) {
      this.parallel = flag;
      return this;
    }

    @Override
    public SolrParams getParams() {
      ModifiableSolrParams params = (ModifiableSolrParams) super.getParams();
      params.set("source", source);
      params.set("target", target);
      if (parallel != null) params.set("parallel", parallel.toString());
      return params;
    }

  }

  public static class MoveReplica extends AsyncCollectionAdminRequest {
    String collection, replica, targetNode;
    String shard, fromNode;
    boolean randomlyMoveReplica;

    public MoveReplica(String collection, String replica, String targetNode) {
      super(CollectionAction.MOVEREPLICA);
      this.collection = collection;
      this.replica = replica;
      this.targetNode = targetNode;
      this.randomlyMoveReplica = false;
    }

    public MoveReplica(String collection, String shard, String fromNode, String targetNode) {
      super(CollectionAction.MOVEREPLICA);
      this.collection = collection;
      this.shard = shard;
      this.fromNode = fromNode;
      this.targetNode = targetNode;
      this.randomlyMoveReplica = true;
    }

    @Override
    public SolrParams getParams() {
      ModifiableSolrParams params = (ModifiableSolrParams) super.getParams();
      params.set("collection", collection);
      params.set("targetNode", targetNode);
      if (randomlyMoveReplica) {
        params.set("shard", shard);
        params.set("fromNode", fromNode);
      } else {
        params.set("replica", replica);
      }
      return params;
    }
  }


  /*
   * Returns a RebalanceLeaders object to rebalance leaders for a collection
   */
  public static RebalanceLeaders rebalanceLeaders(String collection) {
    return new RebalanceLeaders(collection);
  }

  public static class RebalanceLeaders extends AsyncCollectionAdminRequest {

    protected Integer maxAtOnce;
    protected Integer maxWaitSeconds;
    protected String collection;

    public RebalanceLeaders setMaxAtOnce(Integer maxAtOnce) {
      this.maxAtOnce = maxAtOnce;
      return this;
    }

    public RebalanceLeaders setMaxWaitSeconds(Integer maxWaitSeconds) {
      this.maxWaitSeconds = maxWaitSeconds;
      return this;
    }

    public Integer getMaxAtOnce() {
      return maxAtOnce;
    }

    public Integer getMaxWaitSeconds() {
      return maxWaitSeconds;
    }

    public RebalanceLeaders(String collection) {
      super(CollectionAction.REBALANCELEADERS);
      this.collection = collection;
    }

    @Override
    public RebalanceLeaders setAsyncId(String id) {
      this.asyncId = id;
      return this;
    }

    @Override
    public SolrParams getParams() {
      ModifiableSolrParams params = (ModifiableSolrParams) super.getParams();

      params.set(CoreAdminParams.COLLECTION, collection);

      if(this.maxWaitSeconds != null) {
        params.set("maxWaitSeconds", this.maxWaitSeconds);
      }

      if(this.maxAtOnce != null) {
        params.set("maxAtOnce", this.maxAtOnce);
      }

      return params;
    }

  }

  /**
   * Returns a SolrRequest to delete a collection
   */
  public static Delete deleteCollection(String collection) {
    return new Delete(collection);
  }

  // DELETE request
  public static class Delete extends AsyncCollectionSpecificAdminRequest {

    /**
     * @deprecated Use {@link #deleteCollection(String)}
     */
    @Deprecated
    public Delete() {
      super(CollectionAction.DELETE, null);
    }

    private Delete(String collection) {
      super(CollectionAction.DELETE, collection);
    }

    @Override
    @Deprecated
    public Delete setCollectionName(String collection) {
      this.collection = collection;
      return this;
    }

    @Override
    @Deprecated
    public Delete setAsyncId(String id) {
      this.asyncId = id;
      return this;
    }
  }

  public static Backup backupCollection(String collection, String backupName) {
    return new Backup(collection, backupName);
  }

  // BACKUP request
  public static class Backup extends AsyncCollectionSpecificAdminRequest {
    protected final String name;
    protected Optional<String> repositoryName = Optional.empty();
    protected String location;
    protected Optional<String> commitName = Optional.empty();
    protected Optional<String> indexBackupStrategy = Optional.empty();

    public Backup(String collection, String name) {
      super(CollectionAction.BACKUP, collection);
      this.name = name;
      this.repositoryName = Optional.empty();
    }

    @Override
    @Deprecated
    public Backup setAsyncId(String id) {
      this.asyncId = id;
      return this;
    }

    @Override
    @Deprecated
    public Backup setCollectionName(String collection) {
      this.collection = collection;
      return this;
    }

    public String getLocation() {
      return location;
    }

    public Backup setLocation(String location) {
      this.location = location;
      return this;
    }

    public Optional<String> getRepositoryName() {
      return repositoryName;
    }

    public Backup setRepositoryName(String repositoryName) {
      this.repositoryName = Optional.ofNullable(repositoryName);
      return this;
    }

    public Optional<String> getCommitName() {
      return commitName;
    }

    public Backup setCommitName(String commitName) {
      this.commitName = Optional.ofNullable(commitName);
      return this;
    }

    public Optional<String> getIndexBackupStrategy() {
      return indexBackupStrategy;
    }

    public Backup setIndexBackupStrategy(String indexBackupStrategy) {
      this.indexBackupStrategy = Optional.ofNullable(indexBackupStrategy);
      return this;
    }

    @Override
    public SolrParams getParams() {
      ModifiableSolrParams params = (ModifiableSolrParams) super.getParams();
      params.set(CoreAdminParams.COLLECTION, collection);
      params.set(CoreAdminParams.NAME, name);
      params.set(CoreAdminParams.BACKUP_LOCATION, location); //note: optional
      if (repositoryName.isPresent()) {
        params.set(CoreAdminParams.BACKUP_REPOSITORY, repositoryName.get());
      }
      if (commitName.isPresent()) {
        params.set(CoreAdminParams.COMMIT_NAME, commitName.get());
      }
      if (indexBackupStrategy.isPresent()) {
        params.set(CollectionAdminParams.INDEX_BACKUP_STRATEGY, indexBackupStrategy.get());
      }
      return params;
    }

  }

  public static Restore restoreCollection(String collection, String backupName) {
    return new Restore(collection, backupName);
  }

  // RESTORE request
  public static class Restore extends AsyncCollectionSpecificAdminRequest {
    protected final String backupName;
    protected Optional<String> repositoryName = Optional.empty();
    protected String location;

    // in common with collection creation:
    protected String configName;
    protected Integer maxShardsPerNode;
    protected Integer replicationFactor;
    protected Boolean autoAddReplicas;
    protected Optional<String> createNodeSet = Optional.empty();
    protected Optional<Boolean> createNodeSetShuffle = Optional.empty();
    protected Properties properties;

    public Restore(String collection, String backupName) {
      super(CollectionAction.RESTORE, collection);
      this.backupName = backupName;
    }

    @Override
    public Restore setAsyncId(String id) {
      this.asyncId = id;
      return this;
    }

    @Override
    public Restore setCollectionName(String collection) {
      this.collection = collection;
      return this;
    }

    public String getLocation() {
      return location;
    }

    public Restore setLocation(String location) {
      this.location = location;
      return this;
    }

    public Optional<String> getRepositoryName() {
      return repositoryName;
    }

    public Restore setRepositoryName(String repositoryName) {
      this.repositoryName = Optional.ofNullable(repositoryName);
      return this;
    }

    public void setCreateNodeSet(String createNodeSet) {
      this.createNodeSet = Optional.of(createNodeSet);
    }

    public Optional<String> getCreateNodeSet() {
      return createNodeSet;
    }

    public Optional<Boolean> getCreateNodeSetShuffle() {
      return createNodeSetShuffle;
    }

    public void setCreateNodeSetShuffle(boolean createNodeSetShuffle) {
      this.createNodeSetShuffle = Optional.of(createNodeSetShuffle);
    }

    // Collection creation params in common:
    public Restore setConfigName(String config) { this.configName = config; return this; }
    public String getConfigName()  { return configName; }

    public Integer getMaxShardsPerNode() { return maxShardsPerNode; }
    public Restore setMaxShardsPerNode(int maxShardsPerNode) { this.maxShardsPerNode = maxShardsPerNode; return this; }

    public Integer getReplicationFactor() { return replicationFactor; }
    public Restore setReplicationFactor(Integer repl) { this.replicationFactor = repl; return this; }

    public Boolean getAutoAddReplicas() { return autoAddReplicas; }
    public Restore setAutoAddReplicas(boolean autoAddReplicas) { this.autoAddReplicas = autoAddReplicas; return this; }

    public Properties getProperties() {
      return properties;
    }
    public Restore setProperties(Properties properties) { this.properties = properties; return this;}

    // TODO support rule, snitch

    @Override
    public SolrParams getParams() {
      ModifiableSolrParams params = (ModifiableSolrParams) super.getParams();
      params.set(CoreAdminParams.COLLECTION, collection);
      params.set(CoreAdminParams.NAME, backupName);
      params.set(CoreAdminParams.BACKUP_LOCATION, location); //note: optional
      params.set("collection.configName", configName); //note: optional
      if (maxShardsPerNode != null) {
        params.set( "maxShardsPerNode", maxShardsPerNode);
      }
      if (replicationFactor != null) {
        params.set("replicationFactor", replicationFactor);
      }
      if (autoAddReplicas != null) {
        params.set(ZkStateReader.AUTO_ADD_REPLICAS, autoAddReplicas);
      }
      if (properties != null) {
        addProperties(params, properties);
      }
      if (repositoryName.isPresent()) {
        params.set(CoreAdminParams.BACKUP_REPOSITORY, repositoryName.get());
      }
      if (createNodeSet.isPresent()) {
        params.set(CREATE_NODE_SET_PARAM, createNodeSet.get());
      }
      if (createNodeSetShuffle.isPresent()) {
        params.set(CREATE_NODE_SET_SHUFFLE_PARAM, createNodeSetShuffle.get());
      }

      return params;
    }

  }

  //Note : This method is added since solrj module does not use Google
  // guava library. Also changes committed for SOLR-8765 result in wrong
  // error message when "collection" parameter is specified as Null.
  // This is because the setCollectionName method is deprecated.
  static <T> T checkNotNull(String param, T value) {
    if (value == null) {
      throw new NullPointerException("Please specify a value for parameter " + param);
    }
    return value;
  }

  @SuppressWarnings("serial")
  public static class CreateSnapshot extends AsyncCollectionSpecificAdminRequest {
    protected final String commitName;

    public CreateSnapshot(String collection, String commitName) {
      super(CollectionAction.CREATESNAPSHOT, checkNotNull(CoreAdminParams.COLLECTION ,collection));
      this.commitName = checkNotNull(CoreAdminParams.COMMIT_NAME, commitName);
    }

    public String getCollectionName() {
      return collection;
    }

    public String getCommitName() {
      return commitName;
    }

    @Override
    public AsyncCollectionSpecificAdminRequest setCollectionName (String collection) {
      this.collection = checkNotNull(CoreAdminParams.COLLECTION ,collection);
      return this;
    }

    @Override
    public SolrParams getParams() {
      ModifiableSolrParams params = (ModifiableSolrParams) super.getParams();
      params.set(CoreAdminParams.COLLECTION, collection);
      params.set(CoreAdminParams.COMMIT_NAME, commitName);
      return params;
    }
  }

  @SuppressWarnings("serial")
  public static class DeleteSnapshot extends AsyncCollectionSpecificAdminRequest {
    protected final String commitName;

    public DeleteSnapshot (String collection, String commitName) {
      super(CollectionAction.DELETESNAPSHOT, checkNotNull(CoreAdminParams.COLLECTION ,collection));
      this.commitName = checkNotNull(CoreAdminParams.COMMIT_NAME, commitName);
    }

    public String getCollectionName() {
      return collection;
    }

    public String getCommitName() {
      return commitName;
    }

    @Override
    public AsyncCollectionSpecificAdminRequest setCollectionName (String collection) {
      this.collection = checkNotNull(CoreAdminParams.COLLECTION ,collection);
      return this;
    }

    @Override
    public SolrParams getParams() {
      ModifiableSolrParams params = (ModifiableSolrParams) super.getParams();
      params.set(CoreAdminParams.COLLECTION, collection);
      params.set(CoreAdminParams.COMMIT_NAME, commitName);
      return params;
    }
  }

  @SuppressWarnings("serial")
  public static class ListSnapshots extends AsyncCollectionSpecificAdminRequest {
    public ListSnapshots (String collection) {
      super(CollectionAction.LISTSNAPSHOTS, checkNotNull(CoreAdminParams.COLLECTION ,collection));
    }

    public String getCollectionName() {
      return collection;
    }

    @Override
    public AsyncCollectionSpecificAdminRequest setCollectionName (String collection) {
      this.collection = checkNotNull(CoreAdminParams.COLLECTION ,collection);
      return this;
    }

    @Override
    public SolrParams getParams() {
      ModifiableSolrParams params = (ModifiableSolrParams) super.getParams();
      params.set(CoreAdminParams.COLLECTION, collection);
      return params;
    }
  }

  /**
   * Returns a SolrRequest to create a new shard in a collection
   */
  public static CreateShard createShard(String collection, String shard) {
    return new CreateShard(collection, shard);
  }

  // CREATESHARD request
  public static class CreateShard extends AsyncShardSpecificAdminRequest {

    protected String nodeSet;
    protected Properties properties;

    public CreateShard setNodeSet(String nodeSet) {
      this.nodeSet = nodeSet;
      return this;
    }

    public String getNodeSet() {
      return nodeSet;
    }

    public Properties getProperties() {
      return properties;
    }

    public CreateShard setProperties(Properties properties) {
      this.properties = properties;
      return this;
    }

    /**
     * @deprecated use {@link #createShard(String, String)}
     */
    @Deprecated
    public CreateShard() {
      super(CollectionAction.CREATESHARD, null, null);
    }

    private CreateShard(String collection, String shard) {
      super(CollectionAction.CREATESHARD, collection, SolrIdentifierValidator.validateShardName(shard));
    }

    @Override
    @Deprecated
    public CreateShard setCollectionName(String collection) {
      this.collection = collection;
      return this;
    }

    /**
     * Provide the name of the shard to be created.
     * 
     * Shard names must consist entirely of periods, underscores, hyphens, and alphanumerics.  Other characters are not allowed.
     * 
     * @throws IllegalArgumentException if the shard name contains invalid characters.
     */
    @Override
    @Deprecated
    public CreateShard setShardName(String shardName) {
      this.shard = SolrIdentifierValidator.validateShardName(shardName);
      return this;
    }

    @Override
    @Deprecated
    public CreateShard setAsyncId(String id) {
      this.asyncId = id;
      return this;
    }

    @Override
    public SolrParams getParams() {
      ModifiableSolrParams params = (ModifiableSolrParams) super.getParams();
      if (nodeSet != null) {
        params.set(CREATE_NODE_SET_PARAM, nodeSet);
      }
      if (properties != null) {
        addProperties(params, properties);
      }
      return params;
    }


  }

  /**
   * Returns a SolrRequest to split a shard in a collection
   */
  public static SplitShard splitShard(String collection) {
    return new SplitShard(collection);
  }

  // SPLITSHARD request
  public static class SplitShard extends AsyncCollectionAdminRequest {
    protected String collection;
    protected String ranges;
    protected String splitKey;
    protected String shard;

    private Properties properties;

    private SplitShard(String collection) {
      super(CollectionAction.SPLITSHARD);
      this.collection = collection;
    }

    /**
     * @deprecated Use {@link #splitShard(String)}
     */
    @Deprecated
    public SplitShard() {
      super(CollectionAction.SPLITSHARD);
    }

    public SplitShard setRanges(String ranges) { this.ranges = ranges; return this; }
    public String getRanges() { return ranges; }

    public SplitShard setSplitKey(String splitKey) {
      this.splitKey = splitKey;
      return this;
    }

    public String getSplitKey() {
      return this.splitKey;
    }

    public Properties getProperties() {
      return properties;
    }

    public SplitShard setProperties(Properties properties) {
      this.properties = properties;
      return this;
    }

    @Deprecated
    public SplitShard setCollectionName(String collection) {
      this.collection = collection;
      return this;
    }

    public SplitShard setShardName(String shard) {
      this.shard = shard;
      return this;
    }

    @Override
    @Deprecated
    public SplitShard setAsyncId(String id) {
      this.asyncId = id;
      return this;
    }

    @Override
    public SolrParams getParams() {
      ModifiableSolrParams params = (ModifiableSolrParams) super.getParams();

      if(this.collection == null) {
        throw new IllegalArgumentException("You must set collection name for this request.");
      }

      params.set(CollectionAdminParams.COLLECTION, collection);

      if (this.shard == null && this.splitKey == null) {
        throw new IllegalArgumentException("You must set shardname OR splitkey for this request.");
      }

      params.set("shard", shard);
      params.set("split.key", this.splitKey);
      params.set( "ranges", ranges);

      if(properties != null) {
        addProperties(params, properties);
      }
      return params;
    }

  }

  /**
   * Returns a SolrRequest to delete a shard from a collection
   */
  public static DeleteShard deleteShard(String collection, String shard) {
    return new DeleteShard(collection, shard);
  }

  // DELETESHARD request
  public static class DeleteShard extends AsyncShardSpecificAdminRequest {

    private Boolean deleteInstanceDir;
    private Boolean deleteDataDir;

    /**
     * @deprecated Use {@link #deleteShard(String, String)}
     */
    @Deprecated
    public DeleteShard() {
      super(CollectionAction.DELETESHARD, null, null);
    }

    private DeleteShard(String collection, String shard) {
      super(CollectionAction.DELETESHARD, collection, shard);
    }

    public Boolean getDeleteInstanceDir() {
      return deleteInstanceDir;
    }

    public DeleteShard setDeleteInstanceDir(Boolean deleteInstanceDir) {
      this.deleteInstanceDir = deleteInstanceDir;
      return this;
    }

    public Boolean getDeleteDataDir() {
      return deleteDataDir;
    }

    public DeleteShard setDeleteDataDir(Boolean deleteDataDir) {
      this.deleteDataDir = deleteDataDir;
      return this;
    }

    @Override
    @Deprecated
    public DeleteShard setCollectionName(String collection) {
      this.collection = collection;
      return this;
    }

    @Override
    @Deprecated
    public DeleteShard setShardName(String shard) {
      this.shard = shard;
      return this;
    }

    @Override
    @Deprecated
    public DeleteShard setAsyncId(String id) {
      this.asyncId = id;
      return this;
    }

    @Override
    public SolrParams getParams() {
      ModifiableSolrParams params = new ModifiableSolrParams(super.getParams());
      if (deleteInstanceDir != null) {
        params.set(CoreAdminParams.DELETE_INSTANCE_DIR, deleteInstanceDir);
      }
      if (deleteDataDir != null) {
        params.set(CoreAdminParams.DELETE_DATA_DIR, deleteDataDir);
      }
      return params;
    }
  }

  /**
   * Returns a SolrRequest to force a leader election for a shard in a collection
   *
   * WARNING: This may cause data loss if the new leader does not contain updates
   * acknowledged by the old leader.  Use only if leadership elections are entirely
   * broken.
   */
  public static ForceLeader forceLeaderElection(String collection, String shard) {
    return new ForceLeader(collection, shard);
  }

  // FORCELEADER request
  public static class ForceLeader extends ShardSpecificAdminRequest {

    /**
     * @deprecated Use {@link #forceLeaderElection(String, String)}
     */
    @Deprecated
    public ForceLeader() {
      super(CollectionAction.FORCELEADER, null, null);
    }

    private ForceLeader(String collection, String shard) {
      super(CollectionAction.FORCELEADER, collection, shard);
    }

    @Override
    @Deprecated
    public ForceLeader setCollectionName(String collection) {
      this.collection = collection;
      return this;
    }

    @Override
    @Deprecated
    public ForceLeader setShardName(String shard) {
      this.shard = shard;
      return this;
    }

  }

  /**
   * A response object for {@link RequestStatus} requests
   */
  public static class RequestStatusResponse extends CollectionAdminResponse {

    public RequestStatusState getRequestStatus() {
      NamedList innerResponse = (NamedList) getResponse().get("status");
      return RequestStatusState.fromKey((String) innerResponse.get("state"));
    }

  }

  /**
   * Returns a SolrRequest for checking the status of an asynchronous request
   *
   * @see CollectionAdminRequest.AsyncCollectionAdminRequest
   */
  public static RequestStatus requestStatus(String requestId) {
    return new RequestStatus(requestId);
  }

  public static void waitForAsyncRequest(String requestId, SolrClient client, long timeout) throws SolrServerException, InterruptedException, IOException {
    requestStatus(requestId).waitFor(client, timeout);
  }

  // REQUESTSTATUS request
  public static class RequestStatus extends CollectionAdminRequest<RequestStatusResponse> {

    protected String requestId = null;

    private RequestStatus(String requestId) {
      super(CollectionAction.REQUESTSTATUS);
      this.requestId = requestId;
    }

    /**
     * @deprecated Use {@link #requestStatus(String)}
     */
    @Deprecated
    public RequestStatus() {
      super(CollectionAction.REQUESTSTATUS);
    }

    @Deprecated
    public RequestStatus setRequestId(String requestId) {
      this.requestId = requestId;
      return this;
    }

    public String getRequestId() {
      return this.requestId;
    }

    @Override
    public SolrParams getParams() {
      ModifiableSolrParams params = (ModifiableSolrParams) super.getParams();
      if (requestId == null)
        throw new IllegalArgumentException("You must call setRequestId() on this request");
      params.set(CoreAdminParams.REQUESTID, requestId);
      return params;
    }

    @Override
    protected RequestStatusResponse createResponse(SolrClient client) {
      return new RequestStatusResponse();
    }

    /**
     * Wait until the asynchronous request is either completed or failed, up to a timeout
     * @param client a SolrClient
     * @param timeoutSeconds the maximum time to wait in seconds
     * @return the last seen state of the request
     */
    public RequestStatusState waitFor(SolrClient client, long timeoutSeconds)
        throws IOException, SolrServerException, InterruptedException {
      long finishTime = System.nanoTime() + TimeUnit.SECONDS.toNanos(timeoutSeconds);
      RequestStatusState state = RequestStatusState.NOT_FOUND;
      while (System.nanoTime() < finishTime) {
        state = this.process(client).getRequestStatus();
        if (state == RequestStatusState.COMPLETED || state == RequestStatusState.FAILED) {
          deleteAsyncId(requestId).process(client);
          return state;
        }
        TimeUnit.SECONDS.sleep(1);
      }
      return state;
    }
  }

  /**
   * Returns a SolrRequest to delete an asynchronous request status
   */
  public static DeleteStatus deleteAsyncId(String requestId) {
    return new DeleteStatus(requestId);
  }

  public static DeleteStatus deleteAllAsyncIds() {
    return new DeleteStatus().setFlush(true);
  }

  // DELETESTATUS request
  public static class DeleteStatus extends CollectionAdminRequest<CollectionAdminResponse> {

    protected String requestId = null;
    protected Boolean flush = null;

    private DeleteStatus(String requestId) {
      super(CollectionAction.DELETESTATUS);
      this.requestId = requestId;
    }

    /**
     * @deprecated Use {@link #deleteAsyncId(String)} or {@link #deleteAllAsyncIds()}
     */
    @Deprecated
    public DeleteStatus() {
      super(CollectionAction.DELETESTATUS);
    }

    @Deprecated
    public DeleteStatus setRequestId(String requestId) {
      this.requestId = requestId;
      return this;
    }

    @Deprecated
    public DeleteStatus setFlush(Boolean flush) {
      this.flush = flush;
      return this;
    }

    public String getRequestId() {
      return this.requestId;
    }

    public Boolean getFlush() {
      return this.flush;
    }

    @Override
    public SolrParams getParams() {
      ModifiableSolrParams params = (ModifiableSolrParams) super.getParams();
      if (requestId == null && flush == null)
        throw new IllegalArgumentException("Either requestid or flush parameter must be specified.");
      if (requestId != null && flush != null)
        throw new IllegalArgumentException("Both requestid and flush parameters can not be specified together.");
      if (requestId != null)
        params.set(CoreAdminParams.REQUESTID, requestId);
      if (flush != null)
        params.set(CollectionAdminParams.FLUSH, flush);
      return params;
    }

    @Override
    protected CollectionAdminResponse createResponse(SolrClient client) {
      return new CollectionAdminResponse();
    }

  }

  /**
   * Returns a SolrRequest to create a new alias
   * @param aliasName           the alias name
   * @param aliasedCollections  the collections to alias
   */
  public static CreateAlias createAlias(String aliasName, String aliasedCollections) {
    return new CreateAlias(aliasName, aliasedCollections);
  }

  // CREATEALIAS request
  public static class CreateAlias extends AsyncCollectionAdminRequest {

    protected String aliasName;
    protected String aliasedCollections;

    private CreateAlias(String aliasName, String aliasedCollections) {
      super(CollectionAction.CREATEALIAS);
      this.aliasName = SolrIdentifierValidator.validateAliasName(aliasName);
      this.aliasedCollections = aliasedCollections;
    }

    /**
     * @deprecated Use {@link #createAlias(String, String)}
     */
    @Deprecated
    public CreateAlias() {
      super(CollectionAction.CREATEALIAS);
    }

    /**
     * Provide the name of the alias to be created.
     * 
     * Alias names must consist entirely of periods, underscores and alphanumerics.  Other characters are not allowed.
     * 
     * @throws IllegalArgumentException if the alias name contains invalid characters.
     */
    @Deprecated
    public CreateAlias setAliasName(String aliasName) {
      this.aliasName = SolrIdentifierValidator.validateAliasName(aliasName);
      return this;
    }

    public String getAliasName() {
      return aliasName;
    }

    @Deprecated
    public CreateAlias setAliasedCollections(String alias) {
      this.aliasedCollections = alias;
      return this;
    }

    public String getAliasedCollections() {
      return this.aliasedCollections;
    }

    @Override
    @Deprecated
    public CreateAlias setAsyncId(String id) {
      this.asyncId = id;
      return this;
    }

    @Override
    public SolrParams getParams() {
      ModifiableSolrParams params = (ModifiableSolrParams) super.getParams();
      params.set(CoreAdminParams.NAME, aliasName);
      params.set("collections", aliasedCollections);
      return params;
    }

  }

  /**
   * Returns a SolrRequest to delete an alias
   */
  public static DeleteAlias deleteAlias(String aliasName) {
    return new DeleteAlias(aliasName);
  }

  // DELETEALIAS request
  public static class DeleteAlias extends AsyncCollectionAdminRequest {

    protected String aliasName;

    private DeleteAlias(String aliasName) {
      super(CollectionAction.DELETEALIAS);
      this.aliasName = aliasName;
    }

    /**
     * @deprecated Use {@link #deleteAlias(String)}
     */
    @Deprecated
    public DeleteAlias() {
      super(CollectionAction.DELETEALIAS);
    }

    @Deprecated
    public DeleteAlias setAliasName(String aliasName) {
      this.aliasName = aliasName;
      return this;
    }

    @Override
    @Deprecated
    public DeleteAlias setAsyncId(String id) {
      this.asyncId = id;
      return this;
    }

    @Override
    public SolrParams getParams() {
      ModifiableSolrParams params = new ModifiableSolrParams(super.getParams());
      params.set(CoreAdminParams.NAME, aliasName);
      return params;
    }


  }
  
  /**
   * Returns a SolrRequest to add a replica to a shard in a collection
   */
  public static AddReplica addReplicaToShard(String collection, String shard) {
    return addReplicaToShard(collection, shard, Replica.Type.NRT);
  }

  /**
   * Returns a SolrRequest to add a replica of the specified type to a shard in a collection
   */
  public static AddReplica addReplicaToShard(String collection, String shard, Replica.Type replicaType) {
    return new AddReplica(collection, shard, null, replicaType);
  }

  /**
   * Returns a SolrRequest to add a replica to a collection using a route key
   */
  public static AddReplica addReplicaByRouteKey(String collection, String routeKey) {
    return new AddReplica(collection, null, routeKey, Replica.Type.NRT);
  }

  // ADDREPLICA request
  public static class AddReplica extends AsyncCollectionAdminRequest {

    protected String collection;
    protected String shard;
    protected String node;
    protected String routeKey;
    protected String instanceDir;
    protected String dataDir;
    protected Properties properties;
    protected Replica.Type type;

    /**
     * @deprecated Use {@link #addReplicaByRouteKey(String, String)} or {@link #addReplicaToShard(String, String)}
     */
    @Deprecated
    public AddReplica() {
      super(CollectionAction.ADDREPLICA);
    }

    private AddReplica(String collection, String shard, String routeKey, Replica.Type type) {
      super(CollectionAction.ADDREPLICA);
      this.collection = collection;
      this.shard = shard;
      this.routeKey = routeKey;
      this.type = type;
    }

    public Properties getProperties() {
      return properties;
    }

    public AddReplica setProperties(Properties properties) {
      this.properties = properties;
      return this;
    }

    public AddReplica withProperty(String key, String value) {
      if (this.properties == null)
        this.properties = new Properties();
      this.properties.setProperty(key, value);
      return this;
    }

    public String getNode() {
      return node;
    }

    public AddReplica setNode(String node) {
      this.node = node;
      return this;
    }

    public String getRouteKey() {
      return routeKey;
    }

    @Deprecated
    public AddReplica setRouteKey(String routeKey) {
      this.routeKey = routeKey;
      return this;
    }

    public String getInstanceDir() {
      return instanceDir;
    }

    public AddReplica setInstanceDir(String instanceDir) {
      this.instanceDir = instanceDir;
      return this;
    }

    public String getDataDir() {
      return dataDir;
    }

    public AddReplica setDataDir(String dataDir) {
      this.dataDir = dataDir;
      return this;
    }

    @Deprecated
    public AddReplica setCollectionName(String collection) {
      this.collection = collection;
      return this;
    }

    @Deprecated
    public AddReplica setShardName(String shard) {
      this.shard = shard;
      return this;
    }

    @Override
    @Deprecated
    public AddReplica setAsyncId(String id) {
      this.asyncId = id;
      return this;
    }
    
    public AddReplica setType(Replica.Type type) {
      this.type = type;
      return this;
    }

    @Override
    public SolrParams getParams() {
      ModifiableSolrParams params = new ModifiableSolrParams(super.getParams());
      if (collection == null)
        throw new IllegalArgumentException("You must call setCollection() on this request");
      params.add(CoreAdminParams.COLLECTION, collection);
      if (shard == null || shard.isEmpty()) {
        if (routeKey == null) {
          throw new IllegalArgumentException("Either shard or routeKey must be provided");
        }
        params.add(ShardParams._ROUTE_, routeKey);
      }
      else {
        params.add(CoreAdminParams.SHARD, shard);
      }
      if (node != null) {
        params.add("node", node);
      }
      if (instanceDir != null)  {
        params.add("instanceDir", instanceDir);
      }
      if (dataDir != null)  {
        params.add("dataDir", dataDir);
      }
      if (type != null) {
        params.add(ZkStateReader.REPLICA_TYPE, type.name());
      }
      if (properties != null) {
        addProperties(params, properties);
      }
      return params;
    }

  }

  /**
   * Returns a SolrRequest to delete a replica from a shard in a collection
   */
  public static DeleteReplica deleteReplica(String collection, String shard, String replica) {
    return new DeleteReplica(collection, shard, replica);
  }

  /**
   * Returns a SolrRequest to remove a number of replicas from a specific shard
   */
  public static DeleteReplica deleteReplicasFromShard(String collection, String shard, int count) {
    return new DeleteReplica(collection, shard, count);
  }

  public static DeleteReplica deleteReplicasFromAllShards(String collection, int count) {
    return new DeleteReplica(collection, count);
  }

  // DELETEREPLICA request
  public static class DeleteReplica extends AsyncCollectionSpecificAdminRequest {

    protected String shard;
    protected String replica;
    protected Boolean onlyIfDown;
    private Boolean deleteDataDir;
    private Boolean deleteInstanceDir;
    private Boolean deleteIndexDir;
    private Integer count;

    /**
     * @deprecated Use {@link #deleteReplica(String, String, String)}
     */
    @Deprecated
    public DeleteReplica() {
      super(CollectionAction.DELETEREPLICA, null);
    }

    private DeleteReplica(String collection, String shard, String replica) {
      super(CollectionAction.DELETEREPLICA, collection);
      this.shard = shard;
      this.replica = replica;
    }

    private DeleteReplica(String collection, String shard, int count) {
      super(CollectionAction.DELETEREPLICA, collection);
      this.shard = shard;
      this.count = count;
    }

    private DeleteReplica(String collection, int count) {
      super(CollectionAction.DELETEREPLICA, collection);
      this.count = count;
    }

    @Deprecated
    public DeleteReplica setReplica(String replica) {
      this.replica = replica;
      return this;
    }

    public String getReplica() {
      return this.replica;
    }

    public DeleteReplica setOnlyIfDown(boolean onlyIfDown) {
      this.onlyIfDown = onlyIfDown;
      return this;
    }

    public Boolean getOnlyIfDown() {
      return this.onlyIfDown;
    }

    @Override
    @Deprecated
    public DeleteReplica setCollectionName(String collection) {
      this.collection = collection;
      return this;
    }

    @Deprecated
    public DeleteReplica setShardName(String shard) {
      this.shard = shard;
      return this;
    }

    @Deprecated
    public DeleteReplica setCount(Integer count) {
      this.count = count;
      return this;
    }

    @Override
    public SolrParams getParams() {
      ModifiableSolrParams params = new ModifiableSolrParams(super.getParams());

      // AsyncCollectionSpecificAdminRequest uses 'name' rather than 'collection'
      // TODO - deal with this inconsistency
      params.remove(CoreAdminParams.NAME);
      if (this.collection == null)
        throw new IllegalArgumentException("You must set a collection name for this request");
      params.set(ZkStateReader.COLLECTION_PROP, this.collection);

      if (this.replica != null)
        params.set(ZkStateReader.REPLICA_PROP, this.replica);
      if (this.shard != null)
        params.set(ZkStateReader.SHARD_ID_PROP, this.shard);

      if (onlyIfDown != null) {
        params.set("onlyIfDown", onlyIfDown);
      }
      if (deleteDataDir != null) {
        params.set(CoreAdminParams.DELETE_DATA_DIR, deleteDataDir);
      }
      if (deleteInstanceDir != null) {
        params.set(CoreAdminParams.DELETE_INSTANCE_DIR, deleteInstanceDir);
      }
      if (deleteIndexDir != null) {
        params.set(CoreAdminParams.DELETE_INDEX, deleteIndexDir);
      }
      if (count != null) {
        params.set(COUNT_PROP, count);
      }
      return params;
    }

    public Boolean getDeleteDataDir() {
      return deleteDataDir;
    }

    public DeleteReplica setDeleteDataDir(Boolean deleteDataDir) {
      this.deleteDataDir = deleteDataDir;
      return this;
    }

    public Boolean getDeleteInstanceDir() {
      return deleteInstanceDir;
    }

    public DeleteReplica setDeleteInstanceDir(Boolean deleteInstanceDir) {
      this.deleteInstanceDir = deleteInstanceDir;
      return this;
    }

    public Boolean getDeleteIndexDir() {
      return deleteIndexDir;
    }

    public DeleteReplica setDeleteIndexDir(Boolean deleteIndexDir) {
      this.deleteIndexDir = deleteIndexDir;
      return this;
    }
  }

  /**
   * Returns a SolrRequest to set a cluster property
   */
  public static ClusterProp setClusterProperty(String propertyName, String propertyValue) {
    return new ClusterProp(propertyName, propertyValue);
  }

  // CLUSTERPROP request
  public static class ClusterProp extends CollectionAdminRequest<CollectionAdminResponse> {

    private String propertyName;
    private String propertyValue;

    /**
     * @deprecated Use {@link #setClusterProperty(String, String)}
     */
    @Deprecated
    public ClusterProp() {
      super(CollectionAction.CLUSTERPROP);
    }

    private ClusterProp(String propertyName, String propertyValue) {
      super(CollectionAction.CLUSTERPROP);
      this.propertyName = propertyName;
      this.propertyValue = propertyValue;
    }

    @Deprecated
    public ClusterProp setPropertyName(String propertyName) {
      this.propertyName = propertyName;
      return this;
    }

    public String getPropertyName() {
      return this.propertyName;
    }

    @Deprecated
    public ClusterProp setPropertyValue(String propertyValue) {
      this.propertyValue = propertyValue;
      return this;
    }

    public String getPropertyValue() {
      return this.propertyValue;
    }

    @Override
    public SolrParams getParams() {
      ModifiableSolrParams params = new ModifiableSolrParams(super.getParams());
      params.add(CoreAdminParams.NAME, propertyName);
      params.add("val", propertyValue);

      return params;
    }

    @Override
    protected CollectionAdminResponse createResponse(SolrClient client) {
      return new CollectionAdminResponse();
    }


  }

  /**
   * Returns a SolrRequest to migrate data matching a split key to another collection
   */
  public static Migrate migrateData(String collection, String targetCollection, String splitKey) {
    return new Migrate(collection, targetCollection, splitKey);
  }

  // MIGRATE request
  public static class Migrate extends AsyncCollectionAdminRequest {

    private String collection;
    private String targetCollection;
    private String splitKey;
    private Integer forwardTimeout;
    private Properties properties;

    /**
     * @deprecated Use {@link #migrateData(String, String, String)}
     */
    @Deprecated
    public Migrate() {
      super(CollectionAction.MIGRATE);
    }

    private Migrate(String collection, String targetCollection, String splitKey) {
      super(CollectionAction.MIGRATE);
      this.collection = collection;
      this.targetCollection = targetCollection;
      this.splitKey = splitKey;
    }

    @Deprecated
    public Migrate setCollectionName(String collection) {
      this.collection = collection;
      return this;
    }

    public String getCollectionName() {
      return collection;
    }

    @Deprecated
    public Migrate setTargetCollection(String targetCollection) {
      this.targetCollection = targetCollection;
      return this;
    }

    public String getTargetCollection() {
      return this.targetCollection;
    }

    @Deprecated
    public Migrate setSplitKey(String splitKey) {
      this.splitKey = splitKey;
      return this;
    }

    public String getSplitKey() {
      return this.splitKey;
    }

    public Migrate setForwardTimeout(int forwardTimeout) {
      this.forwardTimeout = forwardTimeout;
      return this;
    }

    public Integer getForwardTimeout() {
      return this.forwardTimeout;
    }

    public Migrate setProperties(Properties properties) {
      this.properties = properties;
      return this;
    }

    public Properties getProperties() {
      return this.properties;
    }

    @Override
    @Deprecated
    public Migrate setAsyncId(String id) {
      this.asyncId = id;
      return this;
    }

    @Override
    public SolrParams getParams() {
      ModifiableSolrParams params = new ModifiableSolrParams(super.getParams());
      params.set(CoreAdminParams.COLLECTION, collection);
      params.set("target.collection", targetCollection);
      params.set("split.key", splitKey);
      if (forwardTimeout != null) {
        params.set("forward.timeout", forwardTimeout);
      }
      if (properties != null) {
        addProperties(params, properties);
      }

      return params;
    }


  }

  /**
   * Returns a SolrRequest to add a role to a node
   */
  public static AddRole addRole(String node, String role) {
    return new AddRole(node, role);
  }

  // ADDROLE request
  public static class AddRole extends CollectionAdminRoleRequest {

    /**
     * @deprecated Use {@link #addRole(String, String)}
     */
    @Deprecated
    public AddRole() {
      super(CollectionAction.ADDROLE, null, null);
    }

    private AddRole(String node, String role) {
      super(CollectionAction.ADDROLE, node, role);
    }

    @Override
    @Deprecated
    public AddRole setNode(String node) {
      this.node = node;
      return this;
    }

    @Override
    @Deprecated
    public AddRole setRole(String role) {
      this.role = role;
      return this;
    }
  }

  /**
   * Returns a SolrRequest to remove a role from a node
   */
  public static RemoveRole removeRole(String node, String role) {
    return new RemoveRole(node, role);
  }

  // REMOVEROLE request
  public static class RemoveRole extends CollectionAdminRoleRequest {

    /**
     * @deprecated Use {@link #removeRole(String, String)}
     */
    @Deprecated
    public RemoveRole() {
      super(CollectionAction.REMOVEROLE, null, null);
    }

    private RemoveRole(String node, String role) {
      super(CollectionAction.REMOVEROLE, node, role);
    }

    @Override
    @Deprecated
    public RemoveRole setNode(String node) {
      this.node = node;
      return this;
    }

    @Override
    @Deprecated
    public RemoveRole setRole(String role) {
      this.role = role;
      return this;
    }
  }

  /**
   * Return a SolrRequest to get the Overseer status
   */
  public static OverseerStatus getOverseerStatus() {
    return new OverseerStatus();
  }

  // OVERSEERSTATUS request
  public static class OverseerStatus extends AsyncCollectionAdminRequest {

    public OverseerStatus () {
      super(CollectionAction.OVERSEERSTATUS);
    }

    @Override
    @Deprecated
    public OverseerStatus setAsyncId(String id) {
      this.asyncId = id;
      return this;
    }
  }

  /**
   * Return a SolrRequest to get the Cluster status
   */
  public static ClusterStatus getClusterStatus() {
    return new ClusterStatus();
  }

  // CLUSTERSTATUS request
  public static class ClusterStatus extends CollectionAdminRequest<CollectionAdminResponse> {

    protected String shardName = null;
    protected String collection = null;
    protected String routeKey = null;

    public ClusterStatus () {
      super(CollectionAction.CLUSTERSTATUS);
    }

    public ClusterStatus setCollectionName(String collectionName) {
      this.collection = collectionName;
      return this;
    }

    public String getCollectionName() {
      return collection;
    }

    public ClusterStatus setShardName(String shard) {
      this.shardName = shard;
      return this;
    }

    public String getShardName() {
      return this.shardName;
    }

    public String getRouteKey() {
      return routeKey;
    }

    public ClusterStatus setRouteKey(String routeKey) {
      this.routeKey = routeKey;
      return this;
    }

    @Override
    public SolrParams getParams() {
      ModifiableSolrParams params = (ModifiableSolrParams) super.getParams();
      if (collection != null) {
        params.set(CoreAdminParams.COLLECTION, collection);
      }
      if (shardName != null) {
        params.set(CoreAdminParams.SHARD, shardName);
      }
      if (routeKey != null) {
        params.set(ShardParams._ROUTE_, routeKey);
      }
      return params;
    }

    @Override
    protected CollectionAdminResponse createResponse(SolrClient client) {
      return new CollectionAdminResponse();
    }

  }

  // LISTALIASES request
  public static class ListAliases extends CollectionAdminRequest<CollectionAdminResponse> {

    public ListAliases() {
      super(CollectionAction.LISTALIASES);
    }

    @Override
    protected CollectionAdminResponse createResponse(SolrClient client) {
      return new CollectionAdminResponse();
    }

  }

  /**
   * Returns a SolrRequest to get a list of collections in the cluster
   */
  public static java.util.List<String> listCollections(SolrClient client) throws IOException, SolrServerException {
    CollectionAdminResponse resp = new List().process(client);
    return (java.util.List<String>) resp.getResponse().get("collections");
  }

  // LIST request
  public static class List extends CollectionAdminRequest<CollectionAdminResponse> {
    public List () {
      super(CollectionAction.LIST);
    }

    @Override
    protected CollectionAdminResponse createResponse(SolrClient client) {
      return new CollectionAdminResponse();
    }
  }

  /**
   * Returns a SolrRequest to add a property to a specific replica
   */
  public static AddReplicaProp addReplicaProperty(String collection, String shard, String replica,
                                                  String propertyName, String propertyValue) {
    return new AddReplicaProp(collection, shard, replica, propertyName, propertyValue);
  }

  // ADDREPLICAPROP request
  public static class AddReplicaProp extends AsyncShardSpecificAdminRequest {

    private String replica;
    private String propertyName;
    private String propertyValue;
    private Boolean shardUnique;

    /**
     * @deprecated Use {@link #addReplicaProperty(String, String, String, String, String)}
     */
    @Deprecated
    public AddReplicaProp() {
      super(CollectionAction.ADDREPLICAPROP, null, null);
    }

    private AddReplicaProp(String collection, String shard, String replica, String propertyName, String propertyValue) {
      super(CollectionAction.ADDREPLICAPROP, collection, shard);
      this.replica = replica;
      this.propertyName = propertyName;
      this.propertyValue = propertyValue;
    }

    public String getReplica() {
      return replica;
    }

    @Deprecated
    public AddReplicaProp setReplica(String replica) {
      this.replica = replica;
      return this;
    }

    public String getPropertyName() {
      return propertyName;
    }

    @Deprecated
    public AddReplicaProp setPropertyName(String propertyName) {
      this.propertyName = propertyName;
      return this;
    }

    public String getPropertyValue() {
      return propertyValue;
    }

    @Deprecated
    public AddReplicaProp setPropertyValue(String propertyValue) {
      this.propertyValue = propertyValue;
      return this;
    }

    public Boolean getShardUnique() {
      return shardUnique;
    }

    public AddReplicaProp setShardUnique(Boolean shardUnique) {
      this.shardUnique = shardUnique;
      return this;
    }

    @Override
    @Deprecated
    public AddReplicaProp setCollectionName(String collection) {
      this.collection = collection;
      return this;
    }

    @Override
    @Deprecated
    public AddReplicaProp setShardName(String shard) {
      this.shard = shard;
      return this;
    }

    @Override
    @Deprecated
    public AddReplicaProp setAsyncId(String id) {
      this.asyncId = id;
      return this;
    }

    @Override
    public SolrParams getParams() {
      ModifiableSolrParams params = new ModifiableSolrParams(super.getParams());
      params.set(CoreAdminParams.REPLICA, replica);
      params.set("property", propertyName);
      params.set("property.value", propertyValue);

      if (shardUnique != null) {
        params.set("shardUnique", shardUnique);
      }

      return params;
    }

  }

  /**
   * Returns a SolrRequest to delete a property from a specific replica
   */
  public static DeleteReplicaProp deleteReplicaProperty(String collection, String shard,
                                                        String replica, String propertyName) {
    return new DeleteReplicaProp(collection, shard, replica, propertyName);
  }

  // DELETEREPLICAPROP request
  public static class DeleteReplicaProp extends AsyncShardSpecificAdminRequest {

    private String replica;
    private String propertyName;

    /**
     * @deprecated Use {@link #deleteReplicaProperty(String, String, String, String)}
     */
    @Deprecated
    public DeleteReplicaProp() {
      super(CollectionAction.DELETEREPLICAPROP, null, null);
    }

    private DeleteReplicaProp(String collection, String shard, String replica, String propertyName) {
      super(CollectionAction.DELETEREPLICAPROP, collection, shard);
      this.replica = replica;
      this.propertyName = propertyName;
    }

    public String getReplica() {
      return replica;
    }

    @Deprecated
    public DeleteReplicaProp setReplica(String replica) {
      this.replica = replica;
      return this;
    }

    public String getPropertyName() {
      return propertyName;
    }

    @Deprecated
    public DeleteReplicaProp setPropertyName(String propertyName) {
      this.propertyName = propertyName;
      return this;
    }

    @Override
    @Deprecated
    public DeleteReplicaProp setCollectionName(String collection) {
      this.collection = collection;
      return this;
    }

    @Override
    @Deprecated
    public DeleteReplicaProp setShardName(String shard) {
      this.shard = shard;
      return this;
    }

    @Override
    @Deprecated
    public DeleteReplicaProp setAsyncId(String id) {
      this.asyncId = id;
      return this;
    }

    @Override
    public SolrParams getParams() {
      ModifiableSolrParams params = new ModifiableSolrParams(super.getParams());
      params.set("replica", replica);
      params.set("property", propertyName);
      return params;
    }


  }

  /**
   * Returns a SolrRequest to migrate a collection state format
   *
   * This is an expert-level request, and should not generally be necessary.
   */
  public static MigrateClusterState migrateCollectionFormat(String collection) {
    return new MigrateClusterState(collection);
  }

  // MIGRATECLUSTERSTATE request
  public static class MigrateClusterState extends AsyncCollectionAdminRequest {

    protected String collection;

    private MigrateClusterState(String collection) {
      super(CollectionAction.MIGRATESTATEFORMAT);
      this.collection = collection;
    }

    /**
     * @deprecated Use {@link #migrateCollectionFormat(String)}
     */
    @Deprecated
    public MigrateClusterState() {
      super(CollectionAction.MIGRATESTATEFORMAT);
    }

    @Deprecated
    public MigrateClusterState setCollectionName(String collection) {
      this.collection = collection;
      return this;
    }

    @Override
    @Deprecated
    public MigrateClusterState setAsyncId(String id) {
      this.asyncId = id;
      return this;
    }

    @Override
    public SolrParams getParams() {
      ModifiableSolrParams params = new ModifiableSolrParams(super.getParams());
      if (collection == null)
        throw new IllegalArgumentException("You must call setCollection() on this request");
      params.set(CoreAdminParams.COLLECTION, collection);
      return params;
    }
  }

  /**
   * Returns a SolrRequest to balance a replica property across the shards of a collection
   */
  public static BalanceShardUnique balanceReplicaProperty(String collection, String propertyName) {
    return new BalanceShardUnique(collection, propertyName);
  }

  // BALANCESHARDUNIQUE request
  public static class BalanceShardUnique extends AsyncCollectionAdminRequest {

    protected String collection;
    protected String propertyName;
    protected Boolean onlyActiveNodes;
    protected Boolean shardUnique;

    private BalanceShardUnique(String collection, String propertyName) {
      super(CollectionAction.BALANCESHARDUNIQUE);
      this.collection = collection;
      this.propertyName = propertyName;
    }

    /**
     * @deprecated Use {@link #balanceReplicaProperty(String, String)}
     */
    @Deprecated
    public BalanceShardUnique() {
      super(CollectionAction.BALANCESHARDUNIQUE);
    }

    public String getPropertyName() {
      return propertyName;
    }

    @Deprecated
    public BalanceShardUnique setPropertyName(String propertyName) {
      this.propertyName = propertyName;
      return this;
    }

    public Boolean getOnlyActiveNodes() {
      return onlyActiveNodes;
    }

    public BalanceShardUnique setOnlyActiveNodes(Boolean onlyActiveNodes) {
      this.onlyActiveNodes = onlyActiveNodes;
      return this;
    }

    public Boolean getShardUnique() {
      return shardUnique;
    }

    public BalanceShardUnique setShardUnique(Boolean shardUnique) {
      this.shardUnique = shardUnique;
      return this;
    }

    @Deprecated
    public BalanceShardUnique setCollection(String collection) {
      this.collection = collection;
      return this;
    }

    public String getCollection() {
      return collection;
    }

    @Override
    @Deprecated
    public BalanceShardUnique setAsyncId(String id) {
      this.asyncId = id;
      return this;
    }

    @Override
    public SolrParams getParams() {
      ModifiableSolrParams params = new ModifiableSolrParams(super.getParams());
      params.set(CoreAdminParams.COLLECTION, collection);
      params.set("property", propertyName);
      if (onlyActiveNodes != null)
        params.set("onlyactivenodes", onlyActiveNodes);
      if (shardUnique != null)
        params.set("shardUnique", shardUnique);
      return params;
    }

  }

}<|MERGE_RESOLUTION|>--- conflicted
+++ resolved
@@ -48,13 +48,9 @@
 import org.apache.solr.common.util.ContentStream;
 import org.apache.solr.common.util.NamedList;
 
-<<<<<<< HEAD
-=======
-import static org.apache.solr.common.params.CollectionAdminParams.COUNT_PROP;
 import static org.apache.solr.common.params.CollectionAdminParams.CREATE_NODE_SET_PARAM;
 import static org.apache.solr.common.params.CollectionAdminParams.CREATE_NODE_SET_SHUFFLE_PARAM;
 
->>>>>>> 6e68e9ea
 /**
  * This class is experimental and subject to change.
  *
@@ -444,6 +440,7 @@
     public Create setAutoAddReplicas(boolean autoAddReplicas) { this.autoAddReplicas = autoAddReplicas; return this; }
     public Create setNrtReplicas(Integer nrtReplicas) { this.nrtReplicas = nrtReplicas; return this;}
     public Create setTlogReplicas(Integer tlogReplicas) { this.tlogReplicas = tlogReplicas; return this;}
+    public Create setPullReplicas(Integer pullReplicas) { this.pullReplicas = pullReplicas; return this;}
 
     public Create setReplicationFactor(Integer repl) { this.nrtReplicas = repl; return this; }
     public Create setStateFormat(Integer stateFormat) { this.stateFormat = stateFormat; return this; }
@@ -462,6 +459,7 @@
     public Boolean getAutoAddReplicas() { return autoAddReplicas; }
     public Integer getNrtReplicas() { return nrtReplicas; }
     public Integer getTlogReplicas() {return tlogReplicas;}
+    public Integer getPullReplicas() {return pullReplicas;}
 
     public Integer getStateFormat() { return stateFormat; }
     
