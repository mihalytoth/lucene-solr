{
  "documentation": "https://cwiki.apache.org/confluence/display/solr/Config+API",
  "description": "The Config API enables manipulating various aspects of your solrconfig.xml using REST-like API calls.",
  "methods": [
    "POST"
  ],
  "url": {
    "paths": [
      "/config"
    ]
  },
  "commands": {
    "set-property:": {
      "type": "object",
      "additionalProperties": true
    },
    "unset-property": {
      "type":"array",
      "items": {
        "type": "string"
      }
    },
    "add-requesthandler": {
      "type": "object",
      "properties": {
        "name": {
          "type": "string"
        },
        "class": {
          "type": "string"
        },
        "runtimeLib": {
          "type": "boolean"
        },
        "startup": {
          "type": "string",
          "enum": [
            "lazy"
          ]
        }
      },
      "required": [
        "name",
        "class"
      ],
      "additionalProperties": true
    },
    "update-requesthandler": {
      "type": "object",
      "properties": {
        "name": {
          "type": "string"
        },
        "class": {
          "type": "string"
        },
        "runtimeLib": {
          "type": "boolean"
        },
        "startup": {
          "type": "string",
          "enum": [
            "lazy"
          ]
        }
      },
      "required": [
        "name"
      ],
      "additionalProperties": true
    },
    "delete-requesthandler": {
      "type": "array",
      "items": {
        "type": "string"
      }
    },
    "add-searchcomponent": "core.config.Commands.generic",
    "update-searchcomponent": "core.config.Commands.generic",
    "delete-searchcomponent": {
      "type": "array",
      "items": {
        "type": "string"
      }
    },
    "add-initparams": {
      "type": "object",
      "additionalProperties": true
    },
    "update-initparams": {
      "type": "object",
      "additionalProperties": true
    },
    "delete-initparams": {
      "type": "array",
      "items": {
        "type": "string"
      }
    },
    "add-queryresponsewriter": "core.config.Commands.generic",
    "update-queryresponsewriter": "core.config.Commands.generic",
    "delete-queryresponsewriter": {
      "type": "array",
      "items": {
        "type": "string"
      }
    },
    "add-queryparser": "core.config.Commands.generic",
    "update-queryparser": "core.config.Commands.generic",
    "delete-queryparser": {
      "type": "string"
    },
    "add-valuesourceparser": "core.config.Commands.generic",
    "update-valuesourceparser": "core.config.Commands.generic",
    "delete-valuesourceparser": {
      "type": "array",
      "items": {
        "type": "string"
      }
    },
    "add-transformer": "core.config.Commands.generic",
    "update-transformer": "core.config.Commands.generic",
    "delete-transformer": {
      "type": "array",
      "items": {
        "type": "string"
      }
    },
    "add-updateprocessor": "core.config.Commands.generic",
    "update-updateprocessor": "core.config.Commands.generic",
    "delete-updateprocessor": {
      "type": "array",
      "items": {
        "type": "string"
      }
    },
    "add-queryconverter": "core.config.Commands.generic",
    "update-queryconverter": "core.config.Commands.generic",
    "delete-queryconverter": {
      "type": "array",
      "items": {
        "type": "string"
      }
    },
    "add-listener": {
      "type": "object",
      "additionalProperties": true
    },
    "update-listener": {
<<<<<<< HEAD
      "#extends#":"core.config.Commands.generic",
=======
      "type":"object",
>>>>>>> 4942f332
      "description":"",
      "documentation":""
    },
    "delete-listener": {
      "type": "array",
      "items": {
        "type": "string"
      }
    },
    "add-runtimelib": "core.config.Commands.addRuntimeLib",
    "update-runtimelib": "core.config.Commands.updateRuntimeLib",
    "delete-runtimelib": {
      "type":"array",
      "items": {
        "type": "string"
      }
    }
  }
}<|MERGE_RESOLUTION|>--- conflicted
+++ resolved
@@ -147,13 +147,8 @@
       "additionalProperties": true
     },
     "update-listener": {
-<<<<<<< HEAD
-      "#extends#":"core.config.Commands.generic",
-=======
-      "type":"object",
->>>>>>> 4942f332
-      "description":"",
-      "documentation":""
+      "type": "object",
+      "additionalProperties": true
     },
     "delete-listener": {
       "type": "array",
