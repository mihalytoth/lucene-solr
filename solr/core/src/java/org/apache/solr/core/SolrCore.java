/*
 * Licensed to the Apache Software Foundation (ASF) under one or more
 * contributor license agreements.  See the NOTICE file distributed with
 * this work for additional information regarding copyright ownership.
 * The ASF licenses this file to You under the Apache License, Version 2.0
 * (the "License"); you may not use this file except in compliance with
 * the License.  You may obtain a copy of the License at
 *
 *     http://www.apache.org/licenses/LICENSE-2.0
 *
 * Unless required by applicable law or agreed to in writing, software
 * distributed under the License is distributed on an "AS IS" BASIS,
 * WITHOUT WARRANTIES OR CONDITIONS OF ANY KIND, either express or implied.
 * See the License for the specific language governing permissions and
 * limitations under the License.
 */
package org.apache.solr.core;

import java.io.Closeable;
import java.io.File;
import java.io.FileNotFoundException;
import java.io.IOException;
import java.io.InputStream;
import java.io.InputStreamReader;
import java.io.OutputStream;
import java.lang.invoke.MethodHandles;
import java.lang.reflect.Constructor;
import java.net.URL;
import java.nio.charset.StandardCharsets;
import java.nio.file.NoSuchFileException;
import java.util.ArrayList;
import java.util.Arrays;
import java.util.Collection;
import java.util.Collections;
import java.util.Date;
import java.util.HashMap;
import java.util.HashSet;
import java.util.LinkedHashMap;
import java.util.LinkedList;
import java.util.List;
import java.util.Map;
import java.util.Objects;
import java.util.Optional;
import java.util.Properties;
import java.util.Set;
import java.util.concurrent.Callable;
import java.util.concurrent.ConcurrentHashMap;
import java.util.concurrent.CopyOnWriteArrayList;
import java.util.concurrent.CountDownLatch;
import java.util.concurrent.ExecutorService;
import java.util.concurrent.Future;
import java.util.concurrent.TimeUnit;
import java.util.concurrent.atomic.AtomicInteger;
import java.util.concurrent.locks.ReentrantLock;

import com.codahale.metrics.Counter;
import com.codahale.metrics.Timer;
import com.google.common.collect.MapMaker;
import org.apache.commons.io.FileUtils;
import org.apache.lucene.analysis.util.ResourceLoader;
import org.apache.lucene.codecs.Codec;
import org.apache.lucene.index.DirectoryReader;
import org.apache.lucene.index.IndexDeletionPolicy;
import org.apache.lucene.index.IndexWriter;
import org.apache.lucene.index.LeafReaderContext;
import org.apache.lucene.search.BooleanQuery;
import org.apache.lucene.store.Directory;
import org.apache.lucene.store.IOContext;
import org.apache.lucene.store.IndexInput;
import org.apache.lucene.store.LockObtainFailedException;
import org.apache.solr.client.solrj.impl.BinaryResponseParser;
import org.apache.solr.cloud.CloudDescriptor;
import org.apache.solr.cloud.ZkSolrResourceLoader;
import org.apache.solr.common.SolrException;
import org.apache.solr.common.cloud.ClusterState;
import org.apache.solr.common.cloud.DocCollection;
import org.apache.solr.common.cloud.Slice;
import org.apache.solr.common.cloud.SolrZkClient;
import org.apache.solr.common.params.CommonParams;
import org.apache.solr.common.params.CommonParams.EchoParamStyle;
import org.apache.solr.common.params.SolrParams;
import org.apache.solr.common.params.UpdateParams;
import org.apache.solr.common.util.ExecutorUtil;
import org.apache.solr.common.util.IOUtils;
import org.apache.solr.common.util.NamedList;
import org.apache.solr.common.util.ObjectReleaseTracker;
import org.apache.solr.common.util.SimpleOrderedMap;
import org.apache.solr.common.util.Utils;
import org.apache.solr.core.DirectoryFactory.DirContext;
import org.apache.solr.core.snapshots.SolrSnapshotManager;
import org.apache.solr.core.snapshots.SolrSnapshotMetaDataManager;
import org.apache.solr.core.snapshots.SolrSnapshotMetaDataManager.SnapshotMetaData;
import org.apache.solr.handler.IndexFetcher;
import org.apache.solr.handler.ReplicationHandler;
import org.apache.solr.handler.RequestHandlerBase;
import org.apache.solr.handler.component.HighlightComponent;
import org.apache.solr.handler.component.SearchComponent;
import org.apache.solr.logging.MDCLoggingContext;
import org.apache.solr.metrics.SolrCoreMetricManager;
import org.apache.solr.metrics.SolrMetricManager;
import org.apache.solr.metrics.SolrMetricProducer;
import org.apache.solr.request.SolrQueryRequest;
import org.apache.solr.request.SolrRequestHandler;
import org.apache.solr.response.BinaryResponseWriter;
import org.apache.solr.response.CSVResponseWriter;
import org.apache.solr.response.GeoJSONResponseWriter;
import org.apache.solr.response.GraphMLResponseWriter;
import org.apache.solr.response.JSONResponseWriter;
import org.apache.solr.response.PHPResponseWriter;
import org.apache.solr.response.PHPSerializedResponseWriter;
import org.apache.solr.response.PythonResponseWriter;
import org.apache.solr.response.QueryResponseWriter;
import org.apache.solr.response.RawResponseWriter;
import org.apache.solr.response.RubyResponseWriter;
import org.apache.solr.response.SchemaXmlResponseWriter;
import org.apache.solr.response.SmileResponseWriter;
import org.apache.solr.response.SolrQueryResponse;
import org.apache.solr.response.XMLResponseWriter;
import org.apache.solr.response.transform.TransformerFactory;
import org.apache.solr.rest.ManagedResourceStorage;
import org.apache.solr.rest.ManagedResourceStorage.StorageIO;
import org.apache.solr.rest.RestManager;
import org.apache.solr.schema.FieldType;
import org.apache.solr.schema.IndexSchema;
import org.apache.solr.schema.IndexSchemaFactory;
import org.apache.solr.schema.ManagedIndexSchema;
import org.apache.solr.schema.SimilarityFactory;
import org.apache.solr.search.QParserPlugin;
import org.apache.solr.search.SolrFieldCacheMBean;
import org.apache.solr.search.SolrIndexSearcher;
import org.apache.solr.search.ValueSourceParser;
import org.apache.solr.search.stats.LocalStatsCache;
import org.apache.solr.search.stats.StatsCache;
import org.apache.solr.update.DefaultSolrCoreState;
import org.apache.solr.update.DirectUpdateHandler2;
import org.apache.solr.update.IndexFingerprint;
import org.apache.solr.update.SolrCoreState;
import org.apache.solr.update.SolrCoreState.IndexWriterCloser;
import org.apache.solr.update.SolrIndexWriter;
import org.apache.solr.update.UpdateHandler;
import org.apache.solr.update.VersionInfo;
import org.apache.solr.update.processor.DistributedUpdateProcessorFactory;
import org.apache.solr.update.processor.LogUpdateProcessorFactory;
import org.apache.solr.update.processor.RunUpdateProcessorFactory;
import org.apache.solr.update.processor.UpdateRequestProcessorChain;
import org.apache.solr.update.processor.UpdateRequestProcessorChain.ProcessorInfo;
import org.apache.solr.update.processor.UpdateRequestProcessorFactory;
import org.apache.solr.util.DefaultSolrThreadFactory;
import org.apache.solr.util.PropertiesInputStream;
import org.apache.solr.util.RefCounted;
import org.apache.solr.util.plugin.NamedListInitializedPlugin;
import org.apache.solr.util.plugin.PluginInfoInitialized;
import org.apache.solr.util.plugin.SolrCoreAware;
import org.apache.zookeeper.KeeperException;
import org.apache.zookeeper.data.Stat;
import org.slf4j.Logger;
import org.slf4j.LoggerFactory;

import static org.apache.solr.common.params.CommonParams.NAME;
import static org.apache.solr.common.params.CommonParams.PATH;

/**
 *
 */
public final class SolrCore implements SolrInfoMBean, Closeable {

  public static final String version="1.0";

  private static final Logger log = LoggerFactory.getLogger(MethodHandles.lookup().lookupClass());
  public static final Logger requestLog = LoggerFactory.getLogger(MethodHandles.lookup().lookupClass().getName() + ".Request");

  private String name;
  private String logid; // used to show what name is set
  private CoreDescriptor coreDescriptor;

  private boolean isReloaded = false;

  private StatsCache statsCache;

  private final SolrConfig solrConfig;
  private final SolrResourceLoader resourceLoader;
  private volatile IndexSchema schema;
  private final NamedList configSetProperties;
  private final String dataDir;
  private final String ulogDir;
  private final UpdateHandler updateHandler;
  private final SolrCoreState solrCoreState;

  private final Date startTime = new Date();
  private final long startNanoTime = System.nanoTime();
  private final RequestHandlers reqHandlers;
  private final PluginBag<SearchComponent> searchComponents = new PluginBag<>(SearchComponent.class, this);
  private final PluginBag<UpdateRequestProcessorFactory> updateProcessors = new PluginBag<>(UpdateRequestProcessorFactory.class, this, true);
  private final Map<String,UpdateRequestProcessorChain> updateProcessorChains;
  private final SolrCoreMetricManager metricManager;
  private final Map<String, SolrInfoMBean> infoRegistry;
  private final IndexDeletionPolicyWrapper solrDelPolicy;
  private final SolrSnapshotMetaDataManager snapshotMgr;
  private final DirectoryFactory directoryFactory;
  private IndexReaderFactory indexReaderFactory;
  private final Codec codec;
  private final MemClassLoader memClassLoader;

  private final List<Runnable> confListeners = new CopyOnWriteArrayList<>();

  private final ReentrantLock ruleExpiryLock;
  private final ReentrantLock snapshotDelLock; // A lock instance to guard against concurrent deletions.

  private final Timer newSearcherTimer;
  private final Timer newSearcherWarmupTimer;
  private final Counter newSearcherCounter;
  private final Counter newSearcherMaxErrorsCounter;
  private final Counter newSearcherOtherErrorsCounter;

  public Date getStartTimeStamp() { return startTime; }

  private final Map<Object, IndexFingerprint> perSegmentFingerprintCache = new MapMaker().weakKeys().makeMap();

  public long getStartNanoTime() {
    return startNanoTime;
  }

  public long getUptimeMs() {
    return TimeUnit.MILLISECONDS.convert(System.nanoTime() - startNanoTime, TimeUnit.NANOSECONDS);
  }

  private final RestManager restManager;

  public RestManager getRestManager() {
    return restManager;
  }

  static int boolean_query_max_clause_count = Integer.MIN_VALUE;
  
  // only change the BooleanQuery maxClauseCount once for ALL cores...
  void booleanQueryMaxClauseCount()  {
    synchronized(SolrCore.class) {
      if (boolean_query_max_clause_count == Integer.MIN_VALUE) {
        boolean_query_max_clause_count = solrConfig.booleanQueryMaxClauseCount;
        BooleanQuery.setMaxClauseCount(boolean_query_max_clause_count);
      } else if (boolean_query_max_clause_count != solrConfig.booleanQueryMaxClauseCount ) {
        log.debug("BooleanQuery.maxClauseCount={}, ignoring {}", boolean_query_max_clause_count, solrConfig.booleanQueryMaxClauseCount);
      }
    }
  }

  /**
   * The SolrResourceLoader used to load all resources for this core.
   * @since solr 1.3
   */
  public SolrResourceLoader getResourceLoader() {
    return resourceLoader;
  }

  /**
   * Gets the configuration resource name used by this core instance.
   * @since solr 1.3
   */
  public String getConfigResource() {
    return solrConfig.getResourceName();
  }

  /**
   * Gets the configuration object used by this core instance.
   */
  public SolrConfig getSolrConfig() {
    return solrConfig;
  }

  /**
   * Gets the schema resource name used by this core instance.
   * @since solr 1.3
   */
  public String getSchemaResource() {
    return getLatestSchema().getResourceName();
  }
  
  /** 
   * @return the latest snapshot of the schema used by this core instance. 
   * @see #setLatestSchema 
   */
  public IndexSchema getLatestSchema() {
    return schema;
  }
  
  /** 
   * Sets the latest schema snapshot to be used by this core instance. 
   * If the specified <code>replacementSchema</code> uses a {@link SimilarityFactory} which is 
   * {@link SolrCoreAware} then this method will {@link SolrCoreAware#inform} that factory about 
   * this SolrCore prior to using the <code>replacementSchema</code>
   * @see #getLatestSchema
   */
  public void setLatestSchema(IndexSchema replacementSchema) {
    // 1) For a newly instantiated core, the Similarity needs SolrCore before inform() is called on
    // any registered SolrCoreAware listeners (which will likeley need to use the SolrIndexSearcher.
    //
    // 2) If a new IndexSchema is assigned to an existing live SolrCore (ie: managed schema
    // replacement via SolrCloud) then we need to explicitly inform() the similarity because
    // we can't rely on the normal SolrResourceLoader lifecycle because the sim was instantiated
    // after the SolrCore was already live (see: SOLR-8311 + SOLR-8280)
    final SimilarityFactory similarityFactory = replacementSchema.getSimilarityFactory();
    if (similarityFactory instanceof SolrCoreAware) {
      ((SolrCoreAware) similarityFactory).inform(this);
    }
    this.schema = replacementSchema;
  }
  
  public NamedList getConfigSetProperties() {
    return configSetProperties;
  }

  public String getDataDir() {
    return dataDir;
  }

  public String getUlogDir() {
    return ulogDir;
  }

  public String getIndexDir() {
    synchronized (searcherLock) {
      if (_searcher == null) return getNewIndexDir();
      SolrIndexSearcher searcher = _searcher.get();
      return searcher.getPath() == null ? dataDir + "index/" : searcher
          .getPath();
    }
  }


  /**
   * Returns the indexdir as given in index.properties. If index.properties exists in dataDir and
   * there is a property <i>index</i> available and it points to a valid directory
   * in dataDir that is returned Else dataDir/index is returned. Only called for creating new indexSearchers
   * and indexwriters. Use the getIndexDir() method to know the active index directory
   *
   * @return the indexdir as given in index.properties
   */
  public String getNewIndexDir() {
    String result = dataDir + "index/";
    Properties p = new Properties();
    Directory dir = null;
    try {
      dir = getDirectoryFactory().get(getDataDir(), DirContext.META_DATA, getSolrConfig().indexConfig.lockType);
      IndexInput input;
      try {
        input = dir.openInput(IndexFetcher.INDEX_PROPERTIES, IOContext.DEFAULT);
      } catch (FileNotFoundException | NoSuchFileException e) {
        input = null;
      }

      if (input != null) {
        final InputStream is = new PropertiesInputStream(input);
        try {
          p.load(new InputStreamReader(is, StandardCharsets.UTF_8));

          String s = p.getProperty("index");
          if (s != null && s.trim().length() > 0) {
              result = dataDir + s;
          }

        } catch (Exception e) {
          log.error("Unable to load " + IndexFetcher.INDEX_PROPERTIES, e);
        } finally {
          IOUtils.closeQuietly(is);
        }
      }
    } catch (IOException e) {
      SolrException.log(log, "", e);
    } finally {
      if (dir != null) {
        try {
          getDirectoryFactory().release(dir);
        } catch (IOException e) {
          SolrException.log(log, "", e);
        }
      }
    }
    if (!result.equals(lastNewIndexDir)) {
      log.debug("New index directory detected: old="+lastNewIndexDir + " new=" + result);
    }
    lastNewIndexDir = result;
    return result;
  }
  private String lastNewIndexDir; // for debugging purposes only... access not synchronized, but that's ok


  public DirectoryFactory getDirectoryFactory() {
    return directoryFactory;
  }

  public IndexReaderFactory getIndexReaderFactory() {
    return indexReaderFactory;
  }

  @Override
  public String getName() {
    return name;
  }

  public void setName(String v) {
    String oldName = this.name;
    this.name = v;
    this.logid = (v==null)?"":("["+v+"] ");
    this.coreDescriptor = new CoreDescriptor(v, this.coreDescriptor);
    if (metricManager != null) {
      metricManager.afterCoreSetName();
    }
  }

  public String getLogId()
  {
    return this.logid;
  }

  /**
   * Returns the {@link SolrCoreMetricManager} for this core.
   *
   * @return the {@link SolrCoreMetricManager} for this core
   */
  public SolrCoreMetricManager getMetricManager() {
    return metricManager;
  }

  /**
   * Returns a Map of name vs SolrInfoMBean objects. The returned map is an instance of
   * a ConcurrentHashMap and therefore no synchronization is needed for putting, removing
   * or iterating over it.
   *
   * @return the Info Registry map which contains SolrInfoMBean objects keyed by name
   * @since solr 1.3
   */
  public Map<String, SolrInfoMBean> getInfoRegistry() {
    return infoRegistry;
  }

  private IndexDeletionPolicyWrapper initDeletionPolicy(IndexDeletionPolicyWrapper delPolicyWrapper) {
    if (delPolicyWrapper != null) {
      return delPolicyWrapper;
    }
    
    final PluginInfo info = solrConfig.getPluginInfo(IndexDeletionPolicy.class.getName());
    final IndexDeletionPolicy delPolicy;
    if (info != null) {
      delPolicy = createInstance(info.className, IndexDeletionPolicy.class, "Deletion Policy for SOLR", this, getResourceLoader());
      if (delPolicy instanceof NamedListInitializedPlugin) {
        ((NamedListInitializedPlugin) delPolicy).init(info.initArgs);
      }
    } else {
      delPolicy = new SolrDeletionPolicy();
    }

    return new IndexDeletionPolicyWrapper(delPolicy, snapshotMgr);
  }

  private SolrSnapshotMetaDataManager initSnapshotMetaDataManager() {
    try {
      String dirName = getDataDir() + SolrSnapshotMetaDataManager.SNAPSHOT_METADATA_DIR + "/";
      Directory snapshotDir = directoryFactory.get(dirName, DirContext.DEFAULT,
           getSolrConfig().indexConfig.lockType);
      return new SolrSnapshotMetaDataManager(this, snapshotDir);
    } catch (IOException e) {
      throw new IllegalStateException(e);
    }
  }

  /**
   * This method deletes the snapshot with the specified name. If the directory
   * storing the snapshot is not the same as the *current* core index directory,
   * then delete the files corresponding to this snapshot. Otherwise we leave the
   * index files related to snapshot as is (assuming the underlying Solr IndexDeletionPolicy
   * will clean them up appropriately).
   *
   * @param commitName The name of the snapshot to be deleted.
   * @throws IOException in case of I/O error.
   */
  public void deleteNamedSnapshot(String commitName) throws IOException {
    // Note this lock is required to prevent multiple snapshot deletions from
    // opening multiple IndexWriter instances simultaneously.
    this.snapshotDelLock.lock();
    try {
      Optional<SnapshotMetaData> metadata = snapshotMgr.release(commitName);
      if (metadata.isPresent()) {
        long gen = metadata.get().getGenerationNumber();
        String indexDirPath = metadata.get().getIndexDirPath();

        if (!indexDirPath.equals(getIndexDir())) {
          Directory d = getDirectoryFactory().get(indexDirPath, DirContext.DEFAULT, "none");
          try {
            Collection<SnapshotMetaData> snapshots = snapshotMgr.listSnapshotsInIndexDir(indexDirPath);
            log.info("Following snapshots exist in the index directory {} : {}", indexDirPath, snapshots);
            if (snapshots.isEmpty()) {// No snapshots remain in this directory. Can be cleaned up!
              log.info("Removing index directory {} since all named snapshots are deleted.", indexDirPath);
              getDirectoryFactory().remove(d);
            } else {
              SolrSnapshotManager.deleteSnapshotIndexFiles(this, d, gen);
            }
          } finally {
            getDirectoryFactory().release(d);
          }
        }
      }
    } finally {
      snapshotDelLock.unlock();
    }
  }

  /**
   * This method deletes the index files not associated with any named snapshot only
   * if the specified indexDirPath is not the *current* index directory.
   *
   * @param indexDirPath The path of the directory
   * @throws IOException In case of I/O error.
   */
  public void deleteNonSnapshotIndexFiles(String indexDirPath) throws IOException {
    // Skip if the specified indexDirPath is the *current* index directory.
    if (getIndexDir().equals(indexDirPath)) {
      return;
    }

    // Note this lock is required to prevent multiple snapshot deletions from
    // opening multiple IndexWriter instances simultaneously.
    this.snapshotDelLock.lock();
    Directory dir = getDirectoryFactory().get(indexDirPath, DirContext.DEFAULT, "none");
    try {
      Collection<SnapshotMetaData> snapshots = snapshotMgr.listSnapshotsInIndexDir(indexDirPath);
      log.info("Following snapshots exist in the index directory {} : {}", indexDirPath, snapshots);
      // Delete the old index directory only if no snapshot exists in that directory.
      if (snapshots.isEmpty()) {
        log.info("Removing index directory {} since all named snapshots are deleted.", indexDirPath);
        getDirectoryFactory().remove(dir);
      } else {
        SolrSnapshotManager.deleteNonSnapshotIndexFiles(this, dir, snapshots);
      }
    } finally {
      snapshotDelLock.unlock();
      if (dir != null) {
        getDirectoryFactory().release(dir);
      }
    }
  }


  private void initListeners() {
    final Class<SolrEventListener> clazz = SolrEventListener.class;
    final String label = "Event Listener";
    for (PluginInfo info : solrConfig.getPluginInfos(SolrEventListener.class.getName())) {
      final String event = info.attributes.get("event");
      if ("firstSearcher".equals(event)) {
        SolrEventListener obj = createInitInstance(info, clazz, label, null);
        firstSearcherListeners.add(obj);
        log.debug("[{}] Added SolrEventListener for firstSearcher: [{}]", logid, obj);
      } else if ("newSearcher".equals(event)) {
        SolrEventListener obj = createInitInstance(info, clazz, label, null);
        newSearcherListeners.add(obj);
        log.debug("[{}] Added SolrEventListener for newSearcher: [{}]", logid, obj);
      }
    }
  }

  final List<SolrEventListener> firstSearcherListeners = new ArrayList<>();
  final List<SolrEventListener> newSearcherListeners = new ArrayList<>();

  /**
   * NOTE: this function is not thread safe.  However, it is safe to call within the
   * <code>inform( SolrCore core )</code> function for <code>SolrCoreAware</code> classes.
   * Outside <code>inform</code>, this could potentially throw a ConcurrentModificationException
   *
   * @see SolrCoreAware
   */
  public void registerFirstSearcherListener( SolrEventListener listener )
  {
    firstSearcherListeners.add( listener );
  }

  /**
   * NOTE: this function is not thread safe.  However, it is safe to call within the
   * <code>inform( SolrCore core )</code> function for <code>SolrCoreAware</code> classes.
   * Outside <code>inform</code>, this could potentially throw a ConcurrentModificationException
   *
   * @see SolrCoreAware
   */
  public void registerNewSearcherListener( SolrEventListener listener )
  {
    newSearcherListeners.add( listener );
  }

  /**
   * NOTE: this function is not thread safe.  However, it is safe to call within the
   * <code>inform( SolrCore core )</code> function for <code>SolrCoreAware</code> classes.
   * Outside <code>inform</code>, this could potentially throw a ConcurrentModificationException
   *
   * @see SolrCoreAware
   */
  public QueryResponseWriter registerResponseWriter( String name, QueryResponseWriter responseWriter ){
    return responseWriters.put(name, responseWriter);
  }

  public SolrCore reload(ConfigSet coreConfig) throws IOException {
    solrCoreState.increfSolrCoreState();
    final SolrCore currentCore;
    if (!getNewIndexDir().equals(getIndexDir())) {
      // the directory is changing, don't pass on state
      currentCore = null;
    } else {
      currentCore = this;
    }

    boolean success = false;
    SolrCore core = null;
    try {
      CoreDescriptor cd = new CoreDescriptor(coreDescriptor.getName(), coreDescriptor);
      cd.loadExtraProperties(); //Reload the extra properties
      core = new SolrCore(getName(), getDataDir(), coreConfig.getSolrConfig(),
          coreConfig.getIndexSchema(), coreConfig.getProperties(),
          cd, updateHandler, solrDelPolicy, currentCore);
      
      // we open a new IndexWriter to pick up the latest config
      core.getUpdateHandler().getSolrCoreState().newIndexWriter(core, false);
      
      core.getSearcher(true, false, null, true);
      success = true;
      return core;
    } finally {
      // close the new core on any errors that have occurred.
      if (!success) {
        IOUtils.closeQuietly(core);
      }
    }
  }

  private DirectoryFactory initDirectoryFactory() {
    final PluginInfo info = solrConfig.getPluginInfo(DirectoryFactory.class.getName());
    final DirectoryFactory dirFactory;
    if (info != null) {
      log.debug(info.className);
      dirFactory = getResourceLoader().newInstance(info.className, DirectoryFactory.class);
      // allow DirectoryFactory instances to access the CoreContainer
      dirFactory.initCoreContainer(getCoreDescriptor().getCoreContainer());
      dirFactory.init(info.initArgs);
    } else {
      log.debug("solr.NRTCachingDirectoryFactory");
      dirFactory = new NRTCachingDirectoryFactory();
      dirFactory.initCoreContainer(getCoreDescriptor().getCoreContainer());
    }
    return dirFactory;
  }

  private void initIndexReaderFactory() {
    IndexReaderFactory indexReaderFactory;
    PluginInfo info = solrConfig.getPluginInfo(IndexReaderFactory.class.getName());
    if (info != null) {
      indexReaderFactory = resourceLoader.newInstance(info.className, IndexReaderFactory.class);
      indexReaderFactory.init(info.initArgs);
    } else {
      indexReaderFactory = new StandardIndexReaderFactory();
    }
    this.indexReaderFactory = indexReaderFactory;
  }

  // protect via synchronized(SolrCore.class)
  private static Set<String> dirs = new HashSet<>();

  /**
   * Returns <code>true</code> iff the index in the named directory is
   * currently locked.
   * @param directory the directory to check for a lock
   * @throws IOException if there is a low-level IO error
   * @deprecated Use of this method can only lead to race conditions. Try
   *             to actually obtain a lock instead.
   */
  @Deprecated
  private static boolean isWriterLocked(Directory directory) throws IOException {
    try {
      directory.obtainLock(IndexWriter.WRITE_LOCK_NAME).close();
      return false;
    } catch (LockObtainFailedException failed) {
      return true;
    }
  }

  void initIndex(boolean reload) throws IOException {

    String indexDir = getNewIndexDir();
    boolean indexExists = getDirectoryFactory().exists(indexDir);
    boolean firstTime;
    synchronized (SolrCore.class) {
      firstTime = dirs.add(getDirectoryFactory().normalize(indexDir));
    }

    initIndexReaderFactory();

    if (indexExists && firstTime && !reload) {
      final String lockType = getSolrConfig().indexConfig.lockType;
      Directory dir = directoryFactory.get(indexDir, DirContext.DEFAULT, lockType);
      try {
        if (isWriterLocked(dir)) {
          log.error(logid + "Solr index directory '{}' is locked (lockType={}).  Throwing exception.",
                    indexDir, lockType);
          throw new LockObtainFailedException
            ("Index dir '" + indexDir + "' of core '" + name + "' is already locked. " +
             "The most likely cause is another Solr server (or another solr core in this server) " +
             "also configured to use this directory; other possible causes may be specific to lockType: " +
             lockType);
        }
      } finally {
        directoryFactory.release(dir);
      }
    }

    // Create the index if it doesn't exist.
    if(!indexExists) {
      log.debug(logid + "Solr index directory '" + new File(indexDir) + "' doesn't exist."
          + " Creating new index...");

      SolrIndexWriter writer = SolrIndexWriter.create(this, "SolrCore.initIndex", indexDir, getDirectoryFactory(), true,
                                                      getLatestSchema(), solrConfig.indexConfig, solrDelPolicy, codec);
      writer.close();
    }


    cleanupOldIndexDirectories();
  }


  /**
   * Creates an instance by trying a constructor that accepts a SolrCore before
   * trying the default (no arg) constructor.
   *
   * @param className the instance class to create
   * @param cast      the class or interface that the instance should extend or implement
   * @param msg       a message helping compose the exception error if any occurs.
   * @param core      The SolrCore instance for which this object needs to be loaded
   * @return the desired instance
   * @throws SolrException if the object could not be instantiated
   */
  public static <T> T createInstance(String className, Class<T> cast, String msg, SolrCore core, ResourceLoader resourceLoader) {
    Class<? extends T> clazz = null;
    if (msg == null) msg = "SolrCore Object";
    try {
      clazz = resourceLoader.findClass(className, cast);
      //most of the classes do not have constructors which takes SolrCore argument. It is recommended to obtain SolrCore by implementing SolrCoreAware.
      // So invariably always it will cause a  NoSuchMethodException. So iterate though the list of available constructors
      Constructor<?>[] cons = clazz.getConstructors();
      for (Constructor<?> con : cons) {
        Class<?>[] types = con.getParameterTypes();
        if (types.length == 1 && types[0] == SolrCore.class) {
          return cast.cast(con.newInstance(core));
        }
      }
      return resourceLoader.newInstance(className, cast);//use the empty constructor
    } catch (SolrException e) {
      throw e;
    } catch (Exception e) {
      // The JVM likes to wrap our helpful SolrExceptions in things like
      // "InvocationTargetException" that have no useful getMessage
      if (null != e.getCause() && e.getCause() instanceof SolrException) {
        SolrException inner = (SolrException) e.getCause();
        throw inner;
      }

      throw new SolrException(SolrException.ErrorCode.SERVER_ERROR, "Error Instantiating " + msg + ", " + className + " failed to instantiate " + cast.getName(), e);
    }
  }

  private UpdateHandler createReloadedUpdateHandler(String className, String msg, UpdateHandler updateHandler) {
    Class<? extends UpdateHandler> clazz = null;
    if (msg == null) msg = "SolrCore Object";
    try {
        clazz = getResourceLoader().findClass(className, UpdateHandler.class);
        //most of the classes do not have constructors which takes SolrCore argument. It is recommended to obtain SolrCore by implementing SolrCoreAware.
        // So invariably always it will cause a  NoSuchMethodException. So iterate though the list of available constructors
        Constructor<?>[] cons =  clazz.getConstructors();
        for (Constructor<?> con : cons) {
          Class<?>[] types = con.getParameterTypes();
          if(types.length == 2 && types[0] == SolrCore.class && types[1] == UpdateHandler.class){
            return UpdateHandler.class.cast(con.newInstance(this, updateHandler));
          }
        }
        throw new SolrException(SolrException.ErrorCode.SERVER_ERROR,"Error Instantiating "+msg+", "+className+ " could not find proper constructor for " + UpdateHandler.class.getName());
    } catch (SolrException e) {
      throw e;
    } catch (Exception e) {
      // The JVM likes to wrap our helpful SolrExceptions in things like
      // "InvocationTargetException" that have no useful getMessage
      if (null != e.getCause() && e.getCause() instanceof SolrException) {
        SolrException inner = (SolrException) e.getCause();
        throw inner;
      }

      throw new SolrException(SolrException.ErrorCode.SERVER_ERROR,"Error Instantiating "+msg+", "+className+ " failed to instantiate " + UpdateHandler.class.getName(), e);
    }
  }

  public <T extends Object> T createInitInstance(PluginInfo info,Class<T> cast, String msg, String defClassName){
    if(info == null) return null;
    T o = createInstance(info.className == null ? defClassName : info.className ,cast, msg,this, getResourceLoader());
    if (o instanceof PluginInfoInitialized) {
      ((PluginInfoInitialized) o).init(info);
    } else if (o instanceof NamedListInitializedPlugin) {
      ((NamedListInitializedPlugin) o).init(info.initArgs);
    }
    if(o instanceof SearchComponent) {
      ((SearchComponent) o).setName(info.name);
    }
    return o;
  }

  private UpdateHandler createUpdateHandler(String className) {
    return createInstance(className, UpdateHandler.class, "Update Handler", this, getResourceLoader());
  }

  private UpdateHandler createUpdateHandler(String className, UpdateHandler updateHandler) {
    return createReloadedUpdateHandler(className, "Update Handler", updateHandler);
  }

  public SolrCore(CoreDescriptor cd, ConfigSet coreConfig) {
    this(cd.getName(), null, coreConfig.getSolrConfig(), coreConfig.getIndexSchema(), coreConfig.getProperties(),
        cd, null, null, null);
  }

  
  /**
   * Creates a new core and register it in the list of cores. If a core with the
   * same name already exists, it will be stopped and replaced by this one.
   *
   * @param dataDir
   *          the index directory
   * @param config
   *          a solr config instance
   * @param schema
   *          a solr schema instance
   *
   * @since solr 1.3
   */
  public SolrCore(String name, String dataDir, SolrConfig config,
      IndexSchema schema, NamedList configSetProperties,
      CoreDescriptor coreDescriptor, UpdateHandler updateHandler,
      IndexDeletionPolicyWrapper delPolicy, SolrCore prev) {
    
    assert ObjectReleaseTracker.track(searcherExecutor); // ensure that in unclean shutdown tests we still close this
    
    this.coreDescriptor = Objects.requireNonNull(coreDescriptor, "coreDescriptor cannot be null");
    setName(name);
    MDCLoggingContext.setCore(this);
    
    resourceLoader = config.getResourceLoader();
    this.solrConfig = config;
    this.configSetProperties = configSetProperties;

    if (updateHandler == null) {
      directoryFactory = initDirectoryFactory();
      solrCoreState = new DefaultSolrCoreState(directoryFactory);
    } else {
      solrCoreState = updateHandler.getSolrCoreState();
      directoryFactory = solrCoreState.getDirectoryFactory();
      isReloaded = true;
    }

    this.dataDir = initDataDir(dataDir, config, coreDescriptor);
    this.ulogDir = initUpdateLogDir(coreDescriptor);

    log.info("[{}] Opening new SolrCore at [{}], dataDir=[{}]", logid, resourceLoader.getInstancePath(), this.dataDir);

    checkVersionFieldExistsInSchema(schema, coreDescriptor);

    // Initialize the metrics manager
    this.metricManager = initMetricManager(config);

    // initialize searcher-related metrics
    newSearcherCounter = SolrMetricManager.counter(metricManager.getRegistryName(), "newSearcher");
    newSearcherTimer = SolrMetricManager.timer(metricManager.getRegistryName(), "newSearcherTime");
    newSearcherWarmupTimer = SolrMetricManager.timer(metricManager.getRegistryName(), "newSearcherWarmup");
    newSearcherMaxErrorsCounter = SolrMetricManager.counter(metricManager.getRegistryName(), "newSearcherMaxErrors");
    newSearcherOtherErrorsCounter = SolrMetricManager.counter(metricManager.getRegistryName(), "newSearcherErrors");

    // Initialize JMX
    this.infoRegistry = initInfoRegistry(name, config);
    infoRegistry.put("fieldCache", new SolrFieldCacheMBean());

    initSchema(config, schema);

    this.maxWarmingSearchers = config.maxWarmingSearchers;
    this.slowQueryThresholdMillis = config.slowQueryThresholdMillis;

    booleanQueryMaxClauseCount();

    final CountDownLatch latch = new CountDownLatch(1);

    try {

      initListeners();

      this.snapshotMgr = initSnapshotMetaDataManager();
      this.solrDelPolicy = initDeletionPolicy(delPolicy);

      this.codec = initCodec(solrConfig, this.schema);

      memClassLoader = new MemClassLoader(PluginBag.RuntimeLib.getLibObjects(this, solrConfig.getPluginInfos(PluginBag.RuntimeLib.class.getName())), getResourceLoader());
      initIndex(prev != null);

      initWriters();
      qParserPlugins.init(createInstances(QParserPlugin.standardPlugins), this);
      valueSourceParsers.init(ValueSourceParser.standardValueSourceParsers, this);
      transformerFactories.init(TransformerFactory.defaultFactories, this);
      loadSearchComponents();
      updateProcessors.init(Collections.emptyMap(), this);

      // Processors initialized before the handlers
      updateProcessorChains = loadUpdateProcessorChains();
      reqHandlers = new RequestHandlers(this);
      reqHandlers.initHandlersFromConfig(solrConfig);

      statsCache = initStatsCache();

      // cause the executor to stall so firstSearcher events won't fire
      // until after inform() has been called for all components.
      // searchExecutor must be single-threaded for this to work
      searcherExecutor.submit(() -> {
        latch.await();
        return null;
      });

      this.updateHandler = initUpdateHandler(updateHandler);
      
      initSearcher(prev);

      // Initialize the RestManager
      restManager = initRestManager();

      // Finally tell anyone who wants to know
      resourceLoader.inform(resourceLoader);
      resourceLoader.inform(this); // last call before the latch is released.
    } catch (Throwable e) {
      // release the latch, otherwise we block trying to do the close. This
      // should be fine, since counting down on a latch of 0 is still fine
      latch.countDown();
      if (e instanceof OutOfMemoryError) {
        throw (OutOfMemoryError)e;
      }

      try {
        // close down the searcher and any other resources, if it exists, as this
        // is not recoverable
       close();
      } catch (Throwable t) {
        if (t instanceof OutOfMemoryError) {
          throw (OutOfMemoryError) t;
        }
        log.error("Error while closing", t);
      }

      throw new SolrException(SolrException.ErrorCode.SERVER_ERROR, e.getMessage(), e);
    } finally {
      // allow firstSearcher events to fire and make sure it is released
      latch.countDown();
    }

    infoRegistry.put("core", this);

    // register any SolrInfoMBeans SolrResourceLoader initialized
    //
    // this must happen after the latch is released, because a JMX server impl may
    // choose to block on registering until properties can be fetched from an MBean,
    // and a SolrCoreAware MBean may have properties that depend on getting a Searcher
    // from the core.
    resourceLoader.inform(infoRegistry);

    // Allow the directory factory to register MBeans as well
    for (SolrInfoMBean bean : directoryFactory.offerMBeans()) {
      log.debug("Registering JMX bean [{}] from directory factory.", bean.getName());
      // Not worried about concurrency, so no reason to use putIfAbsent
      if (infoRegistry.containsKey(bean.getName())){
        log.debug("Ignoring JMX bean [{}] due to name conflict.", bean.getName());
      } else {
        infoRegistry.put(bean.getName(), bean);
      }
    }

    // seed version buckets with max from index during core initialization ... requires a searcher!
    seedVersionBuckets();

    bufferUpdatesIfConstructing(coreDescriptor);

    this.ruleExpiryLock = new ReentrantLock();
    this.snapshotDelLock = new ReentrantLock();

    registerConfListener();
    
    assert ObjectReleaseTracker.track(this);
  }

  public void seedVersionBuckets() {
    UpdateHandler uh = getUpdateHandler();
    if (uh != null && uh.getUpdateLog() != null) {
      RefCounted<SolrIndexSearcher> newestSearcher = getRealtimeSearcher();
      if (newestSearcher != null) {
        try {
          uh.getUpdateLog().seedBucketsWithHighestVersion(newestSearcher.get());
        } finally {
          newestSearcher.decref();
        }
      } else {
        log.warn("No searcher available! Cannot seed version buckets with max from index.");
      }
    }
  }

  /** Set UpdateLog to buffer updates if the slice is in construction. */
  private void bufferUpdatesIfConstructing(CoreDescriptor coreDescriptor) {
    final CoreContainer cc = coreDescriptor.getCoreContainer();
    if (cc != null && cc.isZooKeeperAware()) {
      if (reqHandlers.get("/get") == null) {
        log.warn("WARNING: RealTimeGetHandler is not registered at /get. " +
            "SolrCloud will always use full index replication instead of the more efficient PeerSync method.");
      }

      // ZK pre-register would have already happened so we read slice properties now
      final ClusterState clusterState = cc.getZkController().getClusterState();
      final DocCollection collection = clusterState.getCollection(coreDescriptor.getCloudDescriptor().getCollectionName());
      final Slice slice = collection.getSlice(coreDescriptor.getCloudDescriptor().getShardId());
      if (slice.getState() == Slice.State.CONSTRUCTION) {
        // set update log to buffer before publishing the core
        getUpdateHandler().getUpdateLog().bufferUpdates();
      }
    }
  }

  private void initSearcher(SolrCore prev) throws IOException {
    // use the (old) writer to open the first searcher
    RefCounted<IndexWriter> iwRef = null;
    if (prev != null) {
      iwRef = prev.getUpdateHandler().getSolrCoreState().getIndexWriter(null);
      if (iwRef != null) {
        final IndexWriter iw = iwRef.get();
        final SolrCore core = this;
        newReaderCreator = () -> indexReaderFactory.newReader(iw, core);
      }
    }

    try {
      getSearcher(false, false, null, true);
    } finally {
      newReaderCreator = null;
      if (iwRef != null) {
        iwRef.decref();
      }
    }
  }

  private UpdateHandler initUpdateHandler(UpdateHandler updateHandler) {
    String updateHandlerClass = solrConfig.getUpdateHandlerInfo().className;
    if (updateHandlerClass == null) {
      updateHandlerClass = DirectUpdateHandler2.class.getName();
    }

    final UpdateHandler newUpdateHandler;
    if (updateHandler == null) {
      newUpdateHandler = createUpdateHandler(updateHandlerClass);
    } else {
      newUpdateHandler = createUpdateHandler(updateHandlerClass, updateHandler);
    }
    infoRegistry.put("updateHandler", newUpdateHandler);
    return newUpdateHandler;
  }
  
  /**
   * Initializes the "Latest Schema" for this SolrCore using either the provided <code>schema</code> 
   * if non-null, or a new instance build via the factory identified in the specified <code>config</code>
   * @see IndexSchemaFactory
   * @see #setLatestSchema
   */
  private void initSchema(SolrConfig config, IndexSchema schema) {
    if (schema == null) {
      schema = IndexSchemaFactory.buildIndexSchema(IndexSchema.DEFAULT_SCHEMA_FILE, config);
    }
    setLatestSchema(schema);
  }

  /**
   * Initializes the core's {@link SolrCoreMetricManager} with a given configuration.
   * If metric reporters are configured, they are also initialized for this core.
   *
   * @param config the given configuration
   * @return an instance of {@link SolrCoreMetricManager}
   */
  private SolrCoreMetricManager initMetricManager(SolrConfig config) {
    SolrCoreMetricManager metricManager = new SolrCoreMetricManager(this);
    metricManager.loadReporters();
    return metricManager;
  }

  private Map<String,SolrInfoMBean> initInfoRegistry(String name, SolrConfig config) {
    if (config.jmxConfig.enabled) {
      return new JmxMonitoredMap<String, SolrInfoMBean>(name, String.valueOf(this.hashCode()), config.jmxConfig);
    } else  {
      log.debug("JMX monitoring not detected for core: " + name);
      return new ConcurrentHashMap<>();
    }
  }

  private void checkVersionFieldExistsInSchema(IndexSchema schema, CoreDescriptor coreDescriptor) {
    if (null != coreDescriptor.getCloudDescriptor()) {
      // we are evidently running in cloud mode.  
      //
      // In cloud mode, version field is required for correct consistency
      // ideally this check would be more fine grained, and individual features
      // would assert it when they initialize, but DistributedUpdateProcessor
      // is currently a big ball of wax that does more then just distributing
      // updates (ie: partial document updates), so it needs to work in no cloud
      // mode as well, and can't assert version field support on init.

      try {
        VersionInfo.getAndCheckVersionField(schema);
      } catch (SolrException e) {
        throw new SolrException(SolrException.ErrorCode.SERVER_ERROR,
                                "Schema will not work with SolrCloud mode: " +
                                e.getMessage(), e);
      }
    }
  }

  private String initDataDir(String dataDir, SolrConfig config, CoreDescriptor coreDescriptor) {
    if (dataDir == null) {
      if (coreDescriptor.usingDefaultDataDir()) {
        dataDir = config.getDataDir();
      }
      if (dataDir == null) {
        try {
          dataDir = coreDescriptor.getDataDir();
          if (!directoryFactory.isAbsolute(dataDir)) {
            dataDir = directoryFactory.getDataHome(coreDescriptor);
          }
        } catch (IOException e) {
          throw new SolrException(SolrException.ErrorCode.SERVER_ERROR, e);
        }
      }
    }
    return SolrResourceLoader.normalizeDir(dataDir);
  }

  private String initUpdateLogDir(CoreDescriptor coreDescriptor) {
    String updateLogDir = coreDescriptor.getUlogDir();
    if (updateLogDir == null) {
      updateLogDir = coreDescriptor.getInstanceDir().resolve(dataDir).normalize().toAbsolutePath().toString();
    }
    return updateLogDir;
  }

  /**
   * Close the core, if it is still in use waits until is no longer in use.
   * @see #close() 
   * @see #isClosed() 
   */
  public void closeAndWait() {
    close();
    while (!isClosed()) {
      final long milliSleep = 100;
      log.info("Core {} is not yet closed, waiting {} ms before checking again.", getName(), milliSleep);
      try {
        Thread.sleep(milliSleep);
      } catch (InterruptedException e) {
        Thread.currentThread().interrupt();
        throw new SolrException(SolrException.ErrorCode.SERVER_ERROR,
            "Caught InterruptedException whilst waiting for core " + getName() + " to close: "
                + e.getMessage(), e);
      }
    }
  }
  
  private Codec initCodec(SolrConfig solrConfig, final IndexSchema schema) {
    final PluginInfo info = solrConfig.getPluginInfo(CodecFactory.class.getName());
    final CodecFactory factory;
    if (info != null) {
      factory = schema.getResourceLoader().newInstance(info.className, CodecFactory.class);
      factory.init(info.initArgs);
    } else {
      factory = new CodecFactory() {
        @Override
        public Codec getCodec() {
          return Codec.getDefault();
        }
      };
    }
    if (factory instanceof SolrCoreAware) {
      // CodecFactory needs SolrCore before inform() is called on all registered
      // SolrCoreAware listeners, at the end of the SolrCore constructor
      ((SolrCoreAware)factory).inform(this);
    } else {
      for (FieldType ft : schema.getFieldTypes().values()) {
        if (null != ft.getPostingsFormat()) {
          String msg = "FieldType '" + ft.getTypeName() + "' is configured with a postings format, but the codec does not support it: " + factory.getClass();
          log.error(msg);
          throw new SolrException(SolrException.ErrorCode.SERVER_ERROR, msg);
        }
        if (null != ft.getDocValuesFormat()) {
          String msg = "FieldType '" + ft.getTypeName() + "' is configured with a docValues format, but the codec does not support it: " + factory.getClass();
          log.error(msg);
          throw new SolrException(SolrException.ErrorCode.SERVER_ERROR, msg);
        }
      }
    }
    return factory.getCodec();
  }

  private StatsCache initStatsCache() {
    final StatsCache cache;
    PluginInfo pluginInfo = solrConfig.getPluginInfo(StatsCache.class.getName());
    if (pluginInfo != null && pluginInfo.className != null && pluginInfo.className.length() > 0) {
      cache = createInitInstance(pluginInfo, StatsCache.class, null,
          LocalStatsCache.class.getName());
      log.debug("Using statsCache impl: " + cache.getClass().getName());
    } else {
      log.debug("Using default statsCache cache: " + LocalStatsCache.class.getName());
      cache = new LocalStatsCache();
    }
    return cache;
  }

  /**
   * Get the StatsCache.
   */
  public StatsCache getStatsCache() {
    return statsCache;
  }

  /**
   * Load the request processors
   */
   private Map<String,UpdateRequestProcessorChain> loadUpdateProcessorChains() {
    Map<String, UpdateRequestProcessorChain> map = new HashMap<>();
    UpdateRequestProcessorChain def = initPlugins(map,UpdateRequestProcessorChain.class, UpdateRequestProcessorChain.class.getName());
    if(def == null){
      def = map.get(null);
    }
    if (def == null) {
      log.debug("no updateRequestProcessorChain defined as default, creating implicit default");
      // construct the default chain
      UpdateRequestProcessorFactory[] factories = new UpdateRequestProcessorFactory[]{
              new LogUpdateProcessorFactory(),
              new DistributedUpdateProcessorFactory(),
              new RunUpdateProcessorFactory()
      };
      def = new UpdateRequestProcessorChain(Arrays.asList(factories), this);
    }
    map.put(null, def);
    map.put("", def);
    return map;
  }

  public SolrCoreState getSolrCoreState() {
    return solrCoreState;
  }

  /**
   * @return an update processor registered to the given name.  Throw an exception if this chain is undefined
   */
  public UpdateRequestProcessorChain getUpdateProcessingChain( final String name )
  {
    UpdateRequestProcessorChain chain = updateProcessorChains.get( name );
    if( chain == null ) {
      throw new SolrException( SolrException.ErrorCode.BAD_REQUEST,
          "unknown UpdateRequestProcessorChain: "+name );
    }
    return chain;
  }

  public UpdateRequestProcessorChain getUpdateProcessorChain(SolrParams params) {
    String chainName = params.get(UpdateParams.UPDATE_CHAIN);
    UpdateRequestProcessorChain defaultUrp = getUpdateProcessingChain(chainName);
    ProcessorInfo processorInfo = new ProcessorInfo(params);
    if (processorInfo.isEmpty()) return defaultUrp;
    return UpdateRequestProcessorChain.constructChain(defaultUrp, processorInfo, this);
  }

  public PluginBag<UpdateRequestProcessorFactory> getUpdateProcessors() {
    return updateProcessors;
  }

  // this core current usage count
  private final AtomicInteger refCount = new AtomicInteger(1);

  /** expert: increments the core reference count */
  public void open() {
    refCount.incrementAndGet();
  }

  /**
   * Close all resources allocated by the core if it is no longer in use...
   * <ul>
   *   <li>searcher</li>
   *   <li>updateHandler</li>
   *   <li>all CloseHooks will be notified</li>
   *   <li>All MBeans will be unregistered from MBeanServer if JMX was enabled
   *       </li>
   * </ul>
   * <p>
   * The behavior of this method is determined by the result of decrementing
   * the core's reference count (A core is created with a reference count of 1)...
   * </p>
   * <ul>
   *   <li>If reference count is &gt; 0, the usage count is decreased by 1 and no
   *       resources are released.
   *   </li>
   *   <li>If reference count is == 0, the resources are released.
   *   <li>If reference count is &lt; 0, and error is logged and no further action
   *       is taken.
   *   </li>
   * </ul>
   * @see #isClosed()
   */
  @Override
  public void close() {
    int count = refCount.decrementAndGet();
    if (count > 0) return; // close is called often, and only actually closes if nothing is using it.
    if (count < 0) {
      log.error("Too many close [count:{}] on {}. Please report this exception to solr-user@lucene.apache.org", count, this );
      assert false : "Too many closes on SolrCore";
      return;
    }
    log.info(logid+" CLOSING SolrCore " + this);

    if( closeHooks != null ) {
       for( CloseHook hook : closeHooks ) {
         try {
           hook.preClose( this );
         } catch (Throwable e) {
           SolrException.log(log, e);
           if (e instanceof Error) {
             throw (Error) e;
           }
         }
      }
    }

    if(reqHandlers != null) reqHandlers.close();
    responseWriters.close();
    searchComponents.close();
    qParserPlugins.close();
    valueSourceParsers.close();
    transformerFactories.close();

    if (memClassLoader != null) {
      try {
        memClassLoader.close();
      } catch (Exception e) {
      }
    }


    try {
      if (null != updateHandler) {
        updateHandler.close();
      }
    } catch (Throwable e) {
      SolrException.log(log,e);
      if (e instanceof Error) {
        throw (Error) e;
      }
    }

    boolean coreStateClosed = false;
    try {
      if (solrCoreState != null) {
        if (updateHandler instanceof IndexWriterCloser) {
          coreStateClosed = solrCoreState.decrefSolrCoreState((IndexWriterCloser) updateHandler);
        } else {
          coreStateClosed = solrCoreState.decrefSolrCoreState(null);
        }
      }
    } catch (Throwable e) {
      SolrException.log(log, e);
      if (e instanceof Error) {
        throw (Error) e;
      }
    }

    try {
      ExecutorUtil.shutdownAndAwaitTermination(searcherExecutor);
    } catch (Throwable e) {
      SolrException.log(log, e);
      if (e instanceof Error) {
        throw (Error) e;
      }
    }
    assert ObjectReleaseTracker.release(searcherExecutor);

    try {
      // Since we waited for the searcherExecutor to shut down,
      // there should be no more searchers warming in the background
      // that we need to take care of.
      //
      // For the case that a searcher was registered *before* warming
      // then the searchExecutor will throw an exception when getSearcher()
      // tries to use it, and the exception handling code should close it.
      closeSearcher();
    } catch (Throwable e) {
      SolrException.log(log,e);
      if (e instanceof Error) {
        throw (Error) e;
      }
    }

    try {
      infoRegistry.clear();
    } catch (Throwable e) {
      SolrException.log(log, e);
      if (e instanceof Error) {
        throw (Error) e;
      }
    }

    try {
      metricManager.close();
    } catch (Throwable e) {
      SolrException.log(log, e);
      if (e instanceof  Error) {
        throw (Error) e;
      }
    }

    // Close the snapshots meta-data directory.
    Directory snapshotsDir = snapshotMgr.getSnapshotsDir();
    try {
      this.directoryFactory.release(snapshotsDir);
    }  catch (Throwable e) {
      SolrException.log(log,e);
      if (e instanceof Error) {
        throw (Error) e;
      }
    }

    if (coreStateClosed) {

      try {
        directoryFactory.close();
      } catch (Throwable e) {
        SolrException.log(log, e);
        if (e instanceof Error) {
          throw (Error) e;
        }
      }

    }

    if( closeHooks != null ) {
       for( CloseHook hook : closeHooks ) {
         try {
           hook.postClose( this );
         } catch (Throwable e) {
           SolrException.log(log, e);
           if (e instanceof Error) {
             throw (Error) e;
           }
         }
      }
    }
    assert ObjectReleaseTracker.release(this);
  }

  /** Current core usage count. */
  public int getOpenCount() {
    return refCount.get();
  }

  /** Whether this core is closed. */
  public boolean isClosed() {
      return refCount.get() <= 0;
  }

  @Override
  protected void finalize() throws Throwable {
    try {
      if (getOpenCount() != 0) {
        log.error("REFCOUNT ERROR: unreferenced " + this + " (" + getName()
            + ") has a reference count of " + getOpenCount());
      }
    } finally {
      super.finalize();
    }
  }

  private Collection<CloseHook> closeHooks = null;

   /**
    * Add a close callback hook
    */
   public void addCloseHook( CloseHook hook )
   {
     if( closeHooks == null ) {
       closeHooks = new ArrayList<>();
     }
     closeHooks.add( hook );
   }

  /** @lucene.internal
   *  Debugging aid only.  No non-test code should be released with uncommented verbose() calls.  */
  public static boolean VERBOSE = Boolean.parseBoolean(System.getProperty("tests.verbose","false"));
  public static void verbose(Object... args) {
    if (!VERBOSE) return;
    StringBuilder sb = new StringBuilder("VERBOSE:");
//    sb.append(Thread.currentThread().getName());
//    sb.append(':');
    for (Object o : args) {
      sb.append(' ');
      sb.append(o==null ? "(null)" : o.toString());
    }
    // System.out.println(sb.toString());
    log.info(sb.toString());
  }


  ////////////////////////////////////////////////////////////////////////////////
  // Request Handler
  ////////////////////////////////////////////////////////////////////////////////

  /**
   * Get the request handler registered to a given name.
   *
   * This function is thread safe.
   */
  public SolrRequestHandler getRequestHandler(String handlerName) {
    return RequestHandlerBase.getRequestHandler(RequestHandlers.normalize(handlerName), reqHandlers.handlers);
  }

  /**
   * Returns an unmodifiable Map containing the registered handlers
   */
  public PluginBag<SolrRequestHandler> getRequestHandlers() {
    return reqHandlers.handlers;
  }


  /**
   * Registers a handler at the specified location.  If one exists there, it will be replaced.
   * To remove a handler, register <code>null</code> at its path
   *
   * Once registered the handler can be accessed through:
   * <pre>
   *   http://${host}:${port}/${context}/${handlerName}
   * or:
   *   http://${host}:${port}/${context}/select?qt=${handlerName}
   * </pre>
   *
   * Handlers <em>must</em> be initialized before getting registered.  Registered
   * handlers can immediately accept requests.
   *
   * This call is thread safe.
   *
   * @return the previous <code>SolrRequestHandler</code> registered to this name <code>null</code> if none.
   */
  public SolrRequestHandler registerRequestHandler(String handlerName, SolrRequestHandler handler) {
    return reqHandlers.register(handlerName,handler);
  }

  /**
   * Register the default search components
   */
  private void loadSearchComponents()
  {
    Map<String, SearchComponent> instances = createInstances(SearchComponent.standard_components);
    for (Map.Entry<String, SearchComponent> e : instances.entrySet()) e.getValue().setName(e.getKey());
    searchComponents.init(instances, this);

    for (String name : searchComponents.keySet()) {
      if (searchComponents.isLoaded(name) && searchComponents.get(name) instanceof HighlightComponent) {
        if (!HighlightComponent.COMPONENT_NAME.equals(name)) {
          searchComponents.put(HighlightComponent.COMPONENT_NAME, searchComponents.getRegistry().get(name));
        }
        break;
      }
    }
  }
  /**
   * @return a Search Component registered to a given name.  Throw an exception if the component is undefined
   */
  public SearchComponent getSearchComponent(String name) {
    return searchComponents.get(name);
  }

  /**
   * Accessor for all the Search Components
   * @return An unmodifiable Map of Search Components
   */
  public PluginBag<SearchComponent> getSearchComponents() {
    return searchComponents;
  }

  ////////////////////////////////////////////////////////////////////////////////
  // Update Handler
  ////////////////////////////////////////////////////////////////////////////////

  /**
   * RequestHandlers need access to the updateHandler so they can all talk to the
   * same RAM indexer.
   */
  public UpdateHandler getUpdateHandler() {
    return updateHandler;
  }

  ////////////////////////////////////////////////////////////////////////////////
  // Searcher Control
  ////////////////////////////////////////////////////////////////////////////////

  // The current searcher used to service queries.
  // Don't access this directly!!!! use getSearcher() to
  // get it (and it will increment the ref count at the same time).
  // This reference is protected by searcherLock.
  private RefCounted<SolrIndexSearcher> _searcher;

  // All of the normal open searchers.  Don't access this directly.
  // protected by synchronizing on searcherLock.
  private final LinkedList<RefCounted<SolrIndexSearcher>> _searchers = new LinkedList<>();
  private final LinkedList<RefCounted<SolrIndexSearcher>> _realtimeSearchers = new LinkedList<>();

  final ExecutorService searcherExecutor = ExecutorUtil.newMDCAwareSingleThreadExecutor(
      new DefaultSolrThreadFactory("searcherExecutor"));
  private int onDeckSearchers;  // number of searchers preparing
  // Lock ordering: one can acquire the openSearcherLock and then the searcherLock, but not vice-versa.
  private Object searcherLock = new Object();  // the sync object for the searcher
  private ReentrantLock openSearcherLock = new ReentrantLock(true);     // used to serialize opens/reopens for absolute ordering
  private final int maxWarmingSearchers;  // max number of on-deck searchers allowed
  private final int slowQueryThresholdMillis;  // threshold above which a query is considered slow

  private RefCounted<SolrIndexSearcher> realtimeSearcher;
  private Callable<DirectoryReader> newReaderCreator;

  // For testing
  boolean areAllSearcherReferencesEmpty() {
    boolean isEmpty;
    synchronized (searcherLock) {
      isEmpty = _searchers.isEmpty();
      isEmpty = isEmpty && _realtimeSearchers.isEmpty();
      isEmpty = isEmpty && (_searcher == null);
      isEmpty = isEmpty && (realtimeSearcher == null);
    }
    return isEmpty;
  }

  /**
  * Return a registered {@link RefCounted}&lt;{@link SolrIndexSearcher}&gt; with
  * the reference count incremented.  It <b>must</b> be decremented when no longer needed.
  * This method should not be called from SolrCoreAware.inform() since it can result
  * in a deadlock if useColdSearcher==false.
  * If handling a normal request, the searcher should be obtained from
   * {@link org.apache.solr.request.SolrQueryRequest#getSearcher()} instead.
  */
  public RefCounted<SolrIndexSearcher> getSearcher() {
    return getSearcher(false,true,null);
  }

  /**
   * Computes fingerprint of a segment and caches it only if all the version in segment are included in the fingerprint.
   * We can't use computeIfAbsent as caching is conditional (as described above)
   * There is chance that two threads may compute fingerprint on the same segment. It might be OK to do so rather than locking entire map.
   *
   * @param searcher   searcher that includes specified LeaderReaderContext
   * @param ctx        LeafReaderContext of a segment to compute fingerprint of
   * @param maxVersion maximum version number to consider for fingerprint computation
   * @return IndexFingerprint of the segment
   * @throws IOException Can throw IOException
   */
  public IndexFingerprint getIndexFingerprint(SolrIndexSearcher searcher, LeafReaderContext ctx, long maxVersion)
      throws IOException {
    IndexFingerprint f = null;
    f = perSegmentFingerprintCache.get(ctx.reader().getCoreCacheKey());
    // fingerprint is either not cached or
    // if we want fingerprint only up to a version less than maxVersionEncountered in the segment, or
    // documents were deleted from segment for which fingerprint was cached
    //
    if (f == null || (f.getMaxInHash() > maxVersion) || (f.getNumDocs() != ctx.reader().numDocs())) {
      log.debug("IndexFingerprint cache miss for searcher:{} reader:{} readerHash:{} maxVersion:{}", searcher, ctx.reader(), ctx.reader().hashCode(), maxVersion);
      f = IndexFingerprint.getFingerprint(searcher, ctx, maxVersion);
      // cache fingerprint for the segment only if all the versions in the segment are included in the fingerprint
      if (f.getMaxVersionEncountered() == f.getMaxInHash()) {
        log.info("Caching fingerprint for searcher:{} leafReaderContext:{} mavVersion:{}", searcher, ctx, maxVersion);
        perSegmentFingerprintCache.put(ctx.reader().getCoreCacheKey(), f);
      }

    } else {
      log.debug("IndexFingerprint cache hit for searcher:{} reader:{} readerHash:{} maxVersion:{}", searcher, ctx.reader(), ctx.reader().hashCode(), maxVersion);
    }
    log.debug("Cache Size: {}, Segments Size:{}", perSegmentFingerprintCache.size(), searcher.getTopReaderContext().leaves().size());
    return f;
  }

  /**
  * Returns the current registered searcher with its reference count incremented, or null if none are registered.
  */
  public RefCounted<SolrIndexSearcher> getRegisteredSearcher() {
    synchronized (searcherLock) {
      if (_searcher != null) {
        _searcher.incref();
      }
      return _searcher;
    }
  }

  /**
   * Return the newest normal {@link RefCounted}&lt;{@link SolrIndexSearcher}&gt; with
   * the reference count incremented.  It <b>must</b> be decremented when no longer needed.
   * If no searcher is currently open, then if openNew==true a new searcher will be opened,
   * or null is returned if openNew==false.
   */
  public RefCounted<SolrIndexSearcher> getNewestSearcher(boolean openNew) {
    synchronized (searcherLock) {
      if (!_searchers.isEmpty()) {
        RefCounted<SolrIndexSearcher> newest = _searchers.getLast();
        newest.incref();
        return newest;
      }
    }

    return openNew ? getRealtimeSearcher() : null;
  }

  /** Gets the latest real-time searcher w/o forcing open a new searcher if one already exists.
   * The reference count will be incremented.
   */
  public RefCounted<SolrIndexSearcher> getRealtimeSearcher() {
    synchronized (searcherLock) {
      if (realtimeSearcher != null) {
        realtimeSearcher.incref();
        return realtimeSearcher;
      }
    }

    // use the searcher lock to prevent multiple people from trying to open at once
    openSearcherLock.lock();
    try {

      // try again
      synchronized (searcherLock) {
        if (realtimeSearcher != null) {
          realtimeSearcher.incref();
          return realtimeSearcher;
        }
      }

      // force a new searcher open
      return openNewSearcher(true, true);
    } finally {
      openSearcherLock.unlock();
    }
  }


  public RefCounted<SolrIndexSearcher> getSearcher(boolean forceNew, boolean returnSearcher, final Future[] waitSearcher) {
    return getSearcher(forceNew, returnSearcher, waitSearcher, false);
  }


  /** Opens a new searcher and returns a RefCounted&lt;SolrIndexSearcher&gt; with its reference incremented.
   *
   * "realtime" means that we need to open quickly for a realtime view of the index, hence don't do any
   * autowarming and add to the _realtimeSearchers queue rather than the _searchers queue (so it won't
   * be used for autowarming by a future normal searcher).  A "realtime" searcher will currently never
   * become "registered" (since it currently lacks caching).
   *
   * realtimeSearcher is updated to the latest opened searcher, regardless of the value of "realtime".
   *
   * This method acquires openSearcherLock - do not call with searckLock held!
   */
  public RefCounted<SolrIndexSearcher>  openNewSearcher(boolean updateHandlerReopens, boolean realtime) {
    if (isClosed()) { // catch some errors quicker
      throw new SolrException(SolrException.ErrorCode.SERVER_ERROR, "openNewSearcher called on closed core");
    }

    SolrIndexSearcher tmp;
    RefCounted<SolrIndexSearcher> newestSearcher = null;

    openSearcherLock.lock();
    try {
      String newIndexDir = getNewIndexDir();
      String indexDirFile = null;
      String newIndexDirFile = null;

      // if it's not a normal near-realtime update, check that paths haven't changed.
      if (!updateHandlerReopens) {
        indexDirFile = getDirectoryFactory().normalize(getIndexDir());
        newIndexDirFile = getDirectoryFactory().normalize(newIndexDir);
      }

      synchronized (searcherLock) {
        newestSearcher = realtimeSearcher;
        if (newestSearcher != null) {
          newestSearcher.incref();      // the matching decref is in the finally block
        }
      }

      if (newestSearcher != null && (updateHandlerReopens || indexDirFile.equals(newIndexDirFile))) {

        DirectoryReader newReader;
        DirectoryReader currentReader = newestSearcher.get().getRawReader();

        // SolrCore.verbose("start reopen from",previousSearcher,"writer=",writer);

        RefCounted<IndexWriter> writer = getSolrCoreState().getIndexWriter(null);

        try {
          if (writer != null) {
            // if in NRT mode, open from the writer
            newReader = DirectoryReader.openIfChanged(currentReader, writer.get(), true);
          } else {
            // verbose("start reopen without writer, reader=", currentReader);
            newReader = DirectoryReader.openIfChanged(currentReader);
            // verbose("reopen result", newReader);
          }
        } finally {
          if (writer != null) {
            writer.decref();
          }
        }

        if (newReader == null) { // the underlying index has not changed at all

          if (realtime) {
            // if this is a request for a realtime searcher, just return the same searcher
            newestSearcher.incref();
            return newestSearcher;

          } else if (newestSearcher.get().isCachingEnabled() && newestSearcher.get().getSchema() == getLatestSchema()) {
            // absolutely nothing has changed, can use the same searcher
            // but log a message about it to minimize confusion

            newestSearcher.incref();
            log.debug("SolrIndexSearcher has not changed - not re-opening: " + newestSearcher.get().getName());
            return newestSearcher;

          } // ELSE: open a new searcher against the old reader...
          currentReader.incRef();
          newReader = currentReader;
        }

        // for now, turn off caches if this is for a realtime reader 
        // (caches take a little while to instantiate)
        final boolean useCaches = !realtime;
        final String newName = realtime ? "realtime" : "main";
        tmp = new SolrIndexSearcher(this, newIndexDir, getLatestSchema(), newName,
                                    newReader, true, useCaches, true, directoryFactory);

      } else {
        // newestSearcher == null at this point

        if (newReaderCreator != null) {
          // this is set in the constructor if there is a currently open index writer
          // so that we pick up any uncommitted changes and so we don't go backwards
          // in time on a core reload
          DirectoryReader newReader = newReaderCreator.call();
          tmp = new SolrIndexSearcher(this, newIndexDir, getLatestSchema(),
              (realtime ? "realtime":"main"), newReader, true, !realtime, true, directoryFactory);
        } else  {
          RefCounted<IndexWriter> writer = getSolrCoreState().getIndexWriter(this);
          DirectoryReader newReader = null;
          try {
            newReader = indexReaderFactory.newReader(writer.get(), this);
          } finally {
            writer.decref();
          }
          tmp = new SolrIndexSearcher(this, newIndexDir, getLatestSchema(),
              (realtime ? "realtime":"main"), newReader, true, !realtime, true, directoryFactory);
        }
      }

      List<RefCounted<SolrIndexSearcher>> searcherList = realtime ? _realtimeSearchers : _searchers;
      RefCounted<SolrIndexSearcher> newSearcher = newHolder(tmp, searcherList);    // refcount now at 1

      // Increment reference again for "realtimeSearcher" variable.  It should be at 2 after.
      // When it's decremented by both the caller of this method, and by realtimeSearcher being replaced,
      // it will be closed.
      newSearcher.incref();

      synchronized (searcherLock) {
        // Check if the core is closed again inside the lock in case this method is racing with a close. If the core is
        // closed, clean up the new searcher and bail.
        if (isClosed()) {
          newSearcher.decref(); // once for caller since we're not returning it
          newSearcher.decref(); // once for ourselves since it won't be "replaced"
          throw new SolrException(SolrException.ErrorCode.SERVER_ERROR, "openNewSearcher called on closed core");
        }

        if (realtimeSearcher != null) {
          realtimeSearcher.decref();
        }
        realtimeSearcher = newSearcher;
        searcherList.add(realtimeSearcher);
      }

      return newSearcher;

    } catch (Exception e) {
      throw new SolrException(SolrException.ErrorCode.SERVER_ERROR, "Error opening new searcher", e);
    }
    finally {
      openSearcherLock.unlock();
      if (newestSearcher != null) {
        newestSearcher.decref();
      }
    }
  }

  /**
   * Get a {@link SolrIndexSearcher} or start the process of creating a new one.
   * <p>
   * The registered searcher is the default searcher used to service queries.
   * A searcher will normally be registered after all of the warming
   * and event handlers (newSearcher or firstSearcher events) have run.
   * In the case where there is no registered searcher, the newly created searcher will
   * be registered before running the event handlers (a slow searcher is better than no searcher).
   *
   * <p>
   * These searchers contain read-only IndexReaders. To access a non read-only IndexReader,
   * see newSearcher(String name, boolean readOnly).
   *
   * <p>
   * If <tt>forceNew==true</tt> then
   *  A new searcher will be opened and registered regardless of whether there is already
   *    a registered searcher or other searchers in the process of being created.
   * <p>
   * If <tt>forceNew==false</tt> then:<ul>
   *   <li>If a searcher is already registered, that searcher will be returned</li>
   *   <li>If no searcher is currently registered, but at least one is in the process of being created, then
   * this call will block until the first searcher is registered</li>
   *   <li>If no searcher is currently registered, and no searchers in the process of being registered, a new
   * searcher will be created.</li>
   * </ul>
   * <p>
   * If <tt>returnSearcher==true</tt> then a {@link RefCounted}&lt;{@link SolrIndexSearcher}&gt; will be returned with
   * the reference count incremented.  It <b>must</b> be decremented when no longer needed.
   * <p>
   * If <tt>waitSearcher!=null</tt> and a new {@link SolrIndexSearcher} was created,
   * then it is filled in with a Future that will return after the searcher is registered.  The Future may be set to
   * <tt>null</tt> in which case the SolrIndexSearcher created has already been registered at the time
   * this method returned.
   * <p>
   * @param forceNew             if true, force the open of a new index searcher regardless if there is already one open.
   * @param returnSearcher       if true, returns a {@link SolrIndexSearcher} holder with the refcount already incremented.
   * @param waitSearcher         if non-null, will be filled in with a {@link Future} that will return after the new searcher is registered.
   * @param updateHandlerReopens if true, the UpdateHandler will be used when reopening a {@link SolrIndexSearcher}.
   */
  public RefCounted<SolrIndexSearcher> getSearcher(boolean forceNew, boolean returnSearcher, final Future[] waitSearcher, boolean updateHandlerReopens) {
    // it may take some time to open an index.... we may need to make
    // sure that two threads aren't trying to open one at the same time
    // if it isn't necessary.

    synchronized (searcherLock) {
      for(;;) { // this loop is so w can retry in the event that we exceed maxWarmingSearchers
        // see if we can return the current searcher
        if (_searcher != null && !forceNew) {
          if (returnSearcher) {
            _searcher.incref();
            return _searcher;
          } else {
            return null;
          }
        }

        // check to see if we can wait for someone else's searcher to be set
        if (onDeckSearchers > 0 && !forceNew && _searcher == null) {
          try {
            searcherLock.wait();
          } catch (InterruptedException e) {
            log.info(SolrException.toStr(e));
          }
        }

        // check again: see if we can return right now
        if (_searcher != null && !forceNew) {
          if (returnSearcher) {
            _searcher.incref();
            return _searcher;
          } else {
            return null;
          }
        }

<<<<<<< HEAD
      // At this point, we know we need to open a new searcher...
      // first: increment count to signal other threads that we are
      //        opening a new searcher.
      onDeckSearchers++;
      newSearcherCounter.inc();
      if (onDeckSearchers < 1) {
        // should never happen... just a sanity check
        log.error(logid+"ERROR!!! onDeckSearchers is " + onDeckSearchers);
        onDeckSearchers=1;  // reset
      } else if (onDeckSearchers > maxWarmingSearchers) {
        onDeckSearchers--;
        String msg="Error opening new searcher. exceeded limit of maxWarmingSearchers="+maxWarmingSearchers + ", try again later.";
        log.warn(logid+""+ msg);
        // HTTP 503==service unavailable, or 409==Conflict
        newSearcherMaxErrorsCounter.inc();
        throw new SolrException(SolrException.ErrorCode.SERVICE_UNAVAILABLE,msg);
      } else if (onDeckSearchers > 1) {
        log.warn(logid+"PERFORMANCE WARNING: Overlapping onDeckSearchers=" + onDeckSearchers);
=======
        // At this point, we know we need to open a new searcher...
        // first: increment count to signal other threads that we are
        //        opening a new searcher.
        onDeckSearchers++;
        if (onDeckSearchers < 1) {
          // should never happen... just a sanity check
          log.error(logid + "ERROR!!! onDeckSearchers is " + onDeckSearchers);
          onDeckSearchers = 1;  // reset
        } else if (onDeckSearchers > maxWarmingSearchers) {
          onDeckSearchers--;
          try {
            searcherLock.wait();
          } catch (InterruptedException e) {
            log.info(SolrException.toStr(e));
          }
          continue;  // go back to the top of the loop and retry
        } else if (onDeckSearchers > 1) {
          log.warn(logid + "PERFORMANCE WARNING: Overlapping onDeckSearchers=" + onDeckSearchers);
        }

        break; // I can now exit the loop and proceed to open a searcher
>>>>>>> 321c6f09
      }
    }

    // a signal to decrement onDeckSearchers if something goes wrong.
    final boolean[] decrementOnDeckCount=new boolean[]{true};
    RefCounted<SolrIndexSearcher> currSearcherHolder = null;     // searcher we are autowarming from
    RefCounted<SolrIndexSearcher> searchHolder = null;
    boolean success = false;

    openSearcherLock.lock();
    Timer.Context timerContext = newSearcherTimer.time();
    try {
      searchHolder = openNewSearcher(updateHandlerReopens, false);
       // the searchHolder will be incremented once already (and it will eventually be assigned to _searcher when registered)
       // increment it again if we are going to return it to the caller.
      if (returnSearcher) {
        searchHolder.incref();
      }


      final RefCounted<SolrIndexSearcher> newSearchHolder = searchHolder;
      final SolrIndexSearcher newSearcher = newSearchHolder.get();


      boolean alreadyRegistered = false;
      synchronized (searcherLock) {
        if (_searcher == null) {
          // if there isn't a current searcher then we may
          // want to register this one before warming is complete instead of waiting.
          if (solrConfig.useColdSearcher) {
            registerSearcher(newSearchHolder);
            decrementOnDeckCount[0]=false;
            alreadyRegistered=true;
          }
        } else {
          // get a reference to the current searcher for purposes of autowarming.
          currSearcherHolder=_searcher;
          currSearcherHolder.incref();
        }
      }


      final SolrIndexSearcher currSearcher = currSearcherHolder==null ? null : currSearcherHolder.get();

      Future future=null;

      // if the underlying seracher has not changed, no warming is needed
      if (newSearcher != currSearcher) {

        // warm the new searcher based on the current searcher.
        // should this go before the other event handlers or after?
        if (currSearcher != null) {
          future = searcherExecutor.submit(() -> {
            Timer.Context warmupContext = newSearcherWarmupTimer.time();
            try {
              newSearcher.warm(currSearcher);
            } catch (Throwable e) {
              SolrException.log(log, e);
              if (e instanceof Error) {
                throw (Error) e;
              }
            } finally {
              warmupContext.close();
            }
            return null;
          });
        }

        if (currSearcher == null) {
          future = searcherExecutor.submit(() -> {
            try {
              for (SolrEventListener listener : firstSearcherListeners) {
                listener.newSearcher(newSearcher, null);
              }
            } catch (Throwable e) {
              SolrException.log(log, null, e);
              if (e instanceof Error) {
                throw (Error) e;
              }
            }
            return null;
          });
        }

        if (currSearcher != null) {
          future = searcherExecutor.submit(() -> {
            try {
              for (SolrEventListener listener : newSearcherListeners) {
                listener.newSearcher(newSearcher, currSearcher);
              }
            } catch (Throwable e) {
              SolrException.log(log, null, e);
              if (e instanceof Error) {
                throw (Error) e;
              }
            }
            return null;
          });
        }

      }


      // WARNING: this code assumes a single threaded executor (that all tasks
      // queued will finish first).
      final RefCounted<SolrIndexSearcher> currSearcherHolderF = currSearcherHolder;
      if (!alreadyRegistered) {
        future = searcherExecutor.submit(
            () -> {
              try {
                // registerSearcher will decrement onDeckSearchers and
                // do a notify, even if it fails.
                registerSearcher(newSearchHolder);
              } catch (Throwable e) {
                SolrException.log(log, e);
                if (e instanceof Error) {
                  throw (Error) e;
                }
              } finally {
                // we are all done with the old searcher we used
                // for warming...
                if (currSearcherHolderF!=null) currSearcherHolderF.decref();
              }
              return null;
            }
        );
      }

      if (waitSearcher != null) {
        waitSearcher[0] = future;
      }

      success = true;

      // Return the searcher as the warming tasks run in parallel
      // callers may wait on the waitSearcher future returned.
      return returnSearcher ? newSearchHolder : null;

    } catch (Exception e) {
      if (e instanceof SolrException) throw (SolrException)e;
      throw new SolrException(SolrException.ErrorCode.SERVER_ERROR, e);
    } finally {

      timerContext.close();

      if (!success) {
        newSearcherOtherErrorsCounter.inc();;
        synchronized (searcherLock) {
          onDeckSearchers--;

          if (onDeckSearchers < 0) {
            // sanity check... should never happen
            log.error(logid+"ERROR!!! onDeckSearchers after decrement=" + onDeckSearchers);
            onDeckSearchers=0; // try and recover
          }
          // if we failed, we need to wake up at least one waiter to continue the process
          searcherLock.notify();
        }

        if (currSearcherHolder != null) {
          currSearcherHolder.decref();
        }

        if (searchHolder != null) {
          searchHolder.decref();      // decrement 1 for _searcher (searchHolder will never become _searcher now)
          if (returnSearcher) {
            searchHolder.decref();    // decrement 1 because we won't be returning the searcher to the user
          }
        }
      }

      // we want to do this after we decrement onDeckSearchers so another thread
      // doesn't increment first and throw a false warning.
      openSearcherLock.unlock();

    }

  }


  private RefCounted<SolrIndexSearcher> newHolder(SolrIndexSearcher newSearcher, final List<RefCounted<SolrIndexSearcher>> searcherList) {
    RefCounted<SolrIndexSearcher> holder = new RefCounted<SolrIndexSearcher>(newSearcher) {
      @Override
      public void close() {
        try {
          synchronized(searcherLock) {
            // it's possible for someone to get a reference via the _searchers queue
            // and increment the refcount while RefCounted.close() is being called.
            // we check the refcount again to see if this has happened and abort the close.
            // This relies on the RefCounted class allowing close() to be called every
            // time the counter hits zero.
            if (refcount.get() > 0) return;
            searcherList.remove(this);
          }
          resource.close();
        } catch (Exception e) {
          // do not allow decref() operations to fail since they are typically called in finally blocks
          // and throwing another exception would be very unexpected.
          SolrException.log(log, "Error closing searcher:" + this, e);
        }
      }
    };
    holder.incref();  // set ref count to 1 to account for this._searcher
    return holder;
  }

  public boolean isReloaded() {
    return isReloaded;
  }

  // Take control of newSearcherHolder (which should have a reference count of at
  // least 1 already.  If the caller wishes to use the newSearcherHolder directly
  // after registering it, then they should increment the reference count *before*
  // calling this method.
  //
  // onDeckSearchers will also be decremented (it should have been incremented
  // as a result of opening a new searcher).
  private void registerSearcher(RefCounted<SolrIndexSearcher> newSearcherHolder) {
    synchronized (searcherLock) {
      try {
        if (_searcher == newSearcherHolder) {
          // trying to re-register the same searcher... this can now happen when a commit has been done but
          // there were no changes to the index.
          newSearcherHolder.decref();  // decref since the caller should have still incref'd (since they didn't know the searcher was the same)
          return;  // still execute the finally block to notify anyone waiting.
        }

        if (_searcher != null) {
          _searcher.decref();   // dec refcount for this._searcher
          _searcher=null;
        }

        _searcher = newSearcherHolder;
        SolrIndexSearcher newSearcher = newSearcherHolder.get();

        /***
        // a searcher may have been warming asynchronously while the core was being closed.
        // if this happens, just close the searcher.
        if (isClosed()) {
          // NOTE: this should not happen now - see close() for details.
          // *BUT* if we left it enabled, this could still happen before
          // close() stopped the executor - so disable this test for now.
          log.error("Ignoring searcher register on closed core:" + newSearcher);
          _searcher.decref();
        }
        ***/

        newSearcher.register(); // register subitems (caches)
        log.info(logid+"Registered new searcher " + newSearcher);

      } catch (Exception e) {
        // an exception in register() shouldn't be fatal.
        log(e);
      } finally {
        // wake up anyone waiting for a searcher
        // even in the face of errors.
        onDeckSearchers--;
        searcherLock.notifyAll();
      }
    }
  }



  public void closeSearcher() {
    log.debug(logid+"Closing main searcher on request.");
    synchronized (searcherLock) {
      if (realtimeSearcher != null) {
        realtimeSearcher.decref();
        realtimeSearcher = null;
      }
      if (_searcher != null) {
        _searcher.decref();   // dec refcount for this._searcher
        _searcher = null; // isClosed() does check this
      }
    }
  }

  public void execute(SolrRequestHandler handler, SolrQueryRequest req, SolrQueryResponse rsp) {
    if (handler==null) {
      String msg = "Null Request Handler '" +
        req.getParams().get(CommonParams.QT) + "'";

      if (log.isWarnEnabled()) log.warn(logid + msg + ":" + req);

      throw new SolrException(SolrException.ErrorCode.BAD_REQUEST, msg);
    }

    preDecorateResponse(req, rsp);

    if (requestLog.isDebugEnabled() && rsp.getToLog().size() > 0) {
      // log request at debug in case something goes wrong and we aren't able to log later
      requestLog.debug(rsp.getToLogAsString(logid));
    }

    // TODO: this doesn't seem to be working correctly and causes problems with the example server and distrib (for example /spell)
    // if (req.getParams().getBool(ShardParams.IS_SHARD,false) && !(handler instanceof SearchHandler))
    //   throw new SolrException(SolrException.ErrorCode.BAD_REQUEST,"isShard is only acceptable with search handlers");


    handler.handleRequest(req,rsp);
    postDecorateResponse(handler, req, rsp);

    if (rsp.getToLog().size() > 0) {
      if (requestLog.isInfoEnabled()) {
        requestLog.info(rsp.getToLogAsString(logid));
      }

      if (log.isWarnEnabled() && slowQueryThresholdMillis >= 0) {
        final long qtime = (long) (req.getRequestTimer().getTime());
        if (qtime >= slowQueryThresholdMillis) {
          log.warn("slow: " + rsp.getToLogAsString(logid));
        }
      }
    }
  }

  public static void preDecorateResponse(SolrQueryRequest req, SolrQueryResponse rsp) {
    // setup response header
    final NamedList<Object> responseHeader = new SimpleOrderedMap<>();
    rsp.addResponseHeader(responseHeader);

    // toLog is a local ref to the same NamedList used by the response
    NamedList<Object> toLog = rsp.getToLog();

    // for back compat, we set these now just in case other code
    // are expecting them during handleRequest
    toLog.add("webapp", req.getContext().get("webapp"));
    toLog.add(PATH, req.getContext().get(PATH));

    final SolrParams params = req.getParams();
    final String lpList = params.get(CommonParams.LOG_PARAMS_LIST);
    if (lpList == null) {
      toLog.add("params", "{" + req.getParamString() + "}");
    } else if (lpList.length() > 0) {
      toLog.add("params", "{" + params.toFilteredSolrParams(Arrays.asList(lpList.split(","))).toString() + "}");
    }
  }

  /** Put status, QTime, and possibly request handler and params, in the response header */
  public static void postDecorateResponse
      (SolrRequestHandler handler, SolrQueryRequest req, SolrQueryResponse rsp) {
    // TODO should check that responseHeader has not been replaced by handler
    NamedList<Object> responseHeader = rsp.getResponseHeader();
    final int qtime=(int)(req.getRequestTimer().getTime());
    int status = 0;
    Exception exception = rsp.getException();
    if( exception != null ){
      if( exception instanceof SolrException )
        status = ((SolrException)exception).code();
      else
        status = 500;
    }
    responseHeader.add("status",status);
    responseHeader.add("QTime",qtime);

    if (rsp.getToLog().size() > 0) {
      rsp.getToLog().add("status",status);
      rsp.getToLog().add("QTime",qtime);
    }

    SolrParams params = req.getParams();
    if( null != handler && params.getBool(CommonParams.HEADER_ECHO_HANDLER, false) ) {
      responseHeader.add("handler", handler.getName() );
    }

    // Values for echoParams... false/true/all or false/explicit/all ???
    String ep = params.get( CommonParams.HEADER_ECHO_PARAMS, null );
    if( ep != null ) {
      EchoParamStyle echoParams = EchoParamStyle.get( ep );
      if( echoParams == null ) {
        throw new SolrException(SolrException.ErrorCode.BAD_REQUEST, "Invalid value '" + ep + "' for " + CommonParams.HEADER_ECHO_PARAMS
            + " parameter, use '" + EchoParamStyle.EXPLICIT + "' or '" + EchoParamStyle.ALL + "'" );
      }
      if( echoParams == EchoParamStyle.EXPLICIT ) {
        responseHeader.add("params", req.getOriginalParams().toNamedList());
      } else if( echoParams == EchoParamStyle.ALL ) {
        responseHeader.add("params", req.getParams().toNamedList());
      }
    }
  }

  final public static void log(Throwable e) {
    SolrException.log(log,null,e);
  }

  public PluginBag<QueryResponseWriter> getResponseWriters() {
    return responseWriters;
  }

  private final PluginBag<QueryResponseWriter> responseWriters = new PluginBag<>(QueryResponseWriter.class, this);
  public static final Map<String ,QueryResponseWriter> DEFAULT_RESPONSE_WRITERS ;
  static{
    HashMap<String, QueryResponseWriter> m= new HashMap<>(15, 1);
    m.put("xml", new XMLResponseWriter());
    m.put("standard", m.get("xml"));
    m.put(CommonParams.JSON, new JSONResponseWriter());
    m.put("geojson", new GeoJSONResponseWriter());
    m.put("graphml", new GraphMLResponseWriter());
    m.put("python", new PythonResponseWriter());
    m.put("php", new PHPResponseWriter());
    m.put("phps", new PHPSerializedResponseWriter());
    m.put("ruby", new RubyResponseWriter());
    m.put("raw", new RawResponseWriter());
    m.put(CommonParams.JAVABIN, new BinaryResponseWriter());
    m.put("csv", new CSVResponseWriter());
    m.put("schema.xml", new SchemaXmlResponseWriter());
    m.put("smile", new SmileResponseWriter());
    m.put(ReplicationHandler.FILE_STREAM, getFileStreamWriter());
    DEFAULT_RESPONSE_WRITERS = Collections.unmodifiableMap(m);
    try {
      m.put("xlsx",
          (QueryResponseWriter) Class.forName("org.apache.solr.handler.extraction.XLSXResponseWriter").newInstance());
    } catch (Exception e) {
      //don't worry; solrcell contrib not in class path
    }
  }

  private static BinaryResponseWriter getFileStreamWriter() {
    return new BinaryResponseWriter(){
      @Override
      public void write(OutputStream out, SolrQueryRequest req, SolrQueryResponse response) throws IOException {
        RawWriter rawWriter = (RawWriter) response.getValues().get(ReplicationHandler.FILE_STREAM);
        if (rawWriter != null) {
          rawWriter.write(out);
          if (rawWriter instanceof Closeable) ((Closeable) rawWriter).close();
        }

      }

      @Override
      public String getContentType(SolrQueryRequest request, SolrQueryResponse response) {
        RawWriter rawWriter = (RawWriter) response.getValues().get(ReplicationHandler.FILE_STREAM);
        if (rawWriter != null) {
          return rawWriter.getContentType();
        } else {
          return BinaryResponseParser.BINARY_CONTENT_TYPE;
        }
      }
    };
  }

  public MemClassLoader getMemClassLoader() {
    return memClassLoader;
  }

  public interface RawWriter {
    default String getContentType() {
      return BinaryResponseParser.BINARY_CONTENT_TYPE;
    }
    void write(OutputStream os) throws IOException ;
  }

  /** Configure the query response writers. There will always be a default writer; additional
   * writers may also be configured. */
  private void initWriters() {
    responseWriters.init(DEFAULT_RESPONSE_WRITERS, this);
    // configure the default response writer; this one should never be null
    if (responseWriters.getDefault() == null) responseWriters.setDefault("standard");
  }


  /** Finds a writer by name, or returns the default writer if not found. */
  public final QueryResponseWriter getQueryResponseWriter(String writerName) {
    return responseWriters.get(writerName, true);
  }

  /** Returns the appropriate writer for a request. If the request specifies a writer via the
   * 'wt' parameter, attempts to find that one; otherwise return the default writer.
   */
  public final QueryResponseWriter getQueryResponseWriter(SolrQueryRequest request) {
    return getQueryResponseWriter(request.getParams().get(CommonParams.WT));
  }


  private final PluginBag<QParserPlugin> qParserPlugins = new PluginBag<>(QParserPlugin.class, this);

  public QParserPlugin getQueryPlugin(String parserName) {
    return qParserPlugins.get(parserName);
  }

  private final PluginBag<ValueSourceParser> valueSourceParsers = new PluginBag<>(ValueSourceParser.class, this);

  private final PluginBag<TransformerFactory> transformerFactories = new PluginBag<>(TransformerFactory.class, this);

  <T> Map<String, T> createInstances(Map<String, Class<? extends T>> map) {
    Map<String, T> result = new LinkedHashMap<>(map.size(), 1);
    for (Map.Entry<String, Class<? extends T>> e : map.entrySet()) {
      try {
        Object o = getResourceLoader().newInstance(e.getValue().getName(), e.getValue());
        result.put(e.getKey(), (T) o);
      } catch (Exception exp) {
        //should never happen
        throw new SolrException(SolrException.ErrorCode.SERVER_ERROR, "Unable to instantiate class", exp);
      }
    }
    return result;
  }

  public TransformerFactory getTransformerFactory(String name) {
    return transformerFactories.get(name);
  }

  public void addTransformerFactory(String name, TransformerFactory factory){
    transformerFactories.put(name, factory);
  }


  /**
   * @param registry The map to which the instance should be added to. The key is the name attribute
   * @param type the class or interface that the instance should extend or implement.
   * @param defClassName If PluginInfo does not have a classname, use this as the classname
   * @return The default instance . The one with (default=true)
   */
  private <T> T initPlugins(Map<String, T> registry, Class<T> type, String defClassName) {
    return initPlugins(solrConfig.getPluginInfos(type.getName()), registry, type, defClassName);
  }

  public <T> T initPlugins(List<PluginInfo> pluginInfos, Map<String, T> registry, Class<T> type, String defClassName) {
    T def = null;
    for (PluginInfo info : pluginInfos) {
      T o = createInitInstance(info,type, type.getSimpleName(), defClassName);
      registry.put(info.name, o);
      if(info.isDefault()){
        def = o;
      }
    }
    return def;
  }

  /**For a given List of PluginInfo return the instances as a List
   * @param defClassName The default classname if PluginInfo#className == null
   * @return The instances initialized
   */
  public <T> List<T> initPlugins(List<PluginInfo> pluginInfos, Class<T> type, String defClassName) {
    if(pluginInfos.isEmpty()) return Collections.emptyList();
    List<T> result = new ArrayList<>(pluginInfos.size());
    for (PluginInfo info : pluginInfos) result.add(createInitInstance(info,type, type.getSimpleName(), defClassName));
    return result;
  }

  /**
   *
   * @param registry The map to which the instance should be added to. The key is the name attribute
   * @param type The type of the Plugin. These should be standard ones registered by type.getName() in SolrConfig
   * @return     The default if any
   */
  public <T> T initPlugins(Map<String, T> registry, Class<T> type) {
    return initPlugins(registry, type, null);
  }

  public ValueSourceParser getValueSourceParser(String parserName) {
    return valueSourceParsers.get(parserName);
  }

  /**
   * Creates and initializes a RestManager based on configuration args in solrconfig.xml.
   * RestManager provides basic storage support for managed resource data, such as to
   * persist stopwords to ZooKeeper if running in SolrCloud mode.
   */
  @SuppressWarnings("unchecked")
  protected RestManager initRestManager() throws SolrException {

    PluginInfo restManagerPluginInfo =
        getSolrConfig().getPluginInfo(RestManager.class.getName());

    NamedList<String> initArgs = null;
    RestManager mgr = null;
    if (restManagerPluginInfo != null) {
      if (restManagerPluginInfo.className != null) {
        mgr = resourceLoader.newInstance(restManagerPluginInfo.className, RestManager.class);
      }

      if (restManagerPluginInfo.initArgs != null) {
        initArgs = (NamedList<String>) restManagerPluginInfo.initArgs;
      }
    }

    if (mgr == null)
      mgr = new RestManager();

    if (initArgs == null)
      initArgs = new NamedList<>();

    String collection = coreDescriptor.getCollectionName();
    StorageIO storageIO =
        ManagedResourceStorage.newStorageIO(collection, resourceLoader, initArgs);
    mgr.init(resourceLoader, initArgs, storageIO);

    return mgr;
  }

  public CoreDescriptor getCoreDescriptor() {
    return coreDescriptor;
  }

  public IndexDeletionPolicyWrapper getDeletionPolicy(){
    return solrDelPolicy;
  }

  /**
   * @return A reference of {@linkplain SolrSnapshotMetaDataManager}
   *         managing the persistent snapshots for this Solr core.
   */
  public SolrSnapshotMetaDataManager getSnapshotMetaDataManager() {
    return snapshotMgr;
  }

  public ReentrantLock getRuleExpiryLock() {
    return ruleExpiryLock;
  }

  /////////////////////////////////////////////////////////////////////
  // SolrInfoMBean stuff: Statistics and Module Info
  /////////////////////////////////////////////////////////////////////

  @Override
  public String getVersion() {
    return SolrCore.version;
  }

  @Override
  public String getDescription() {
    return "SolrCore";
  }

  @Override
  public Category getCategory() {
    return Category.CORE;
  }

  @Override
  public String getSource() {
    return null;
  }

  @Override
  public URL[] getDocs() {
    return null;
  }

  @Override
  public NamedList getStatistics() {
    NamedList<Object> lst = new SimpleOrderedMap<>(8);
    lst.add("coreName", name==null ? "(null)" : name);
    lst.add("startTime", startTime);
    lst.add("refCount", getOpenCount());
    lst.add("instanceDir", resourceLoader.getInstancePath());
    lst.add("indexDir", getIndexDir());

    CoreDescriptor cd = getCoreDescriptor();
    if (cd != null) {
      if (null != cd && cd.getCoreContainer() != null) {
        lst.add("aliases", getCoreDescriptor().getCoreContainer().getCoreNames(this));
      }
      CloudDescriptor cloudDesc = cd.getCloudDescriptor();
      if (cloudDesc != null) {
        String collection = cloudDesc.getCollectionName();
        if (collection == null) {
          collection = "_notset_";
        }
        lst.add("collection", collection);
        String shard = cloudDesc.getShardId();
        if (shard == null) {
          shard = "_auto_";
        }
        lst.add("shard", shard);
      }
    }

    return lst;
  }

  public Codec getCodec() {
    return codec;
  }

  public void unloadOnClose(boolean deleteIndexDir, boolean deleteDataDir, boolean deleteInstanceDir) {
    if (deleteIndexDir) {
      try {
        directoryFactory.remove(getIndexDir());
      } catch (Exception e) {
        SolrException.log(log, "Failed to flag index dir for removal for core:" + name + " dir:" + getIndexDir());
      }
    }
    if (deleteDataDir) {
      try {
        directoryFactory.remove(getDataDir(), true);
      } catch (Exception e) {
        SolrException.log(log, "Failed to flag data dir for removal for core:" + name + " dir:" + getDataDir());
      }
    }
    if (deleteInstanceDir) {
      addCloseHook(new CloseHook() {
        @Override
        public void preClose(SolrCore core) {
        }

        @Override
        public void postClose(SolrCore core) {
          CoreDescriptor cd = core.getCoreDescriptor();
          if (cd != null) {
            try {
              FileUtils.deleteDirectory(cd.getInstanceDir().toFile());
            } catch (IOException e) {
              SolrException.log(log, "Failed to delete instance dir for core:"
                  + core.getName() + " dir:" + cd.getInstanceDir());
            }
          }
        }
      });
    }
  }

  public static void deleteUnloadedCore(CoreDescriptor cd, boolean deleteDataDir, boolean deleteInstanceDir) {
    if (deleteDataDir) {
      File dataDir = new File(cd.getInstanceDir().resolve(cd.getDataDir()).toAbsolutePath().toString());
      try {
        FileUtils.deleteDirectory(dataDir);
      } catch (IOException e) {
        log.error("Failed to delete data dir for unloaded core: {} dir: {}", cd.getName(), dataDir.getAbsolutePath(), e);
      }
    }
    if (deleteInstanceDir) {
      try {
        FileUtils.deleteDirectory(cd.getInstanceDir().toFile());
      } catch (IOException e) {
        log.error("Failed to delete instance dir for unloaded core: {} dir: {}", cd.getName(), cd.getInstanceDir(), e);
      }
    }
  }


  /**Register to notify for any file change in the conf directory.
   * If the file change results in a core reload , then the listener
   * is not fired
   */
  public void addConfListener(Runnable runnable) {
    confListeners.add(runnable);
  }

  /**Remove a listener
   * */
  public boolean removeConfListener(Runnable runnable) {
    return confListeners.remove(runnable);
  }

  /**This registers one listener for the entire conf directory. In zookeeper
   * there is no event fired when children are modified. So , we expect everyone
   * to 'touch' the /conf directory by setting some data  so that events are triggered.
   */
  private void registerConfListener() {
    if (!(resourceLoader instanceof ZkSolrResourceLoader)) return;
    final ZkSolrResourceLoader zkSolrResourceLoader = (ZkSolrResourceLoader) resourceLoader;
    if (zkSolrResourceLoader != null)
      zkSolrResourceLoader.getZkController().registerConfListenerForCore(
          zkSolrResourceLoader.getConfigSetZkPath(),
          this,
          getConfListener(this, zkSolrResourceLoader));

  }


  public static Runnable getConfListener(SolrCore core, ZkSolrResourceLoader zkSolrResourceLoader) {
    final String coreName = core.getName();
    final CoreContainer cc = core.getCoreDescriptor().getCoreContainer();
    final String overlayPath = zkSolrResourceLoader.getConfigSetZkPath() + "/" + ConfigOverlay.RESOURCE_NAME;
    final String solrConfigPath = zkSolrResourceLoader.getConfigSetZkPath() + "/" + core.getSolrConfig().getName();
    String schemaRes = null;
    if (core.getLatestSchema().isMutable() && core.getLatestSchema() instanceof ManagedIndexSchema) {
      ManagedIndexSchema mis = (ManagedIndexSchema) core.getLatestSchema();
      schemaRes = mis.getResourceName();
    }
    final String managedSchmaResourcePath = schemaRes == null ? null : zkSolrResourceLoader.getConfigSetZkPath() + "/" + schemaRes;
    return () -> {
      log.info("config update listener called for core {}", coreName);
      SolrZkClient zkClient = cc.getZkController().getZkClient();
      int solrConfigversion, overlayVersion, managedSchemaVersion = 0;
      SolrConfig cfg = null;
      try (SolrCore solrCore = cc.solrCores.getCoreFromAnyList(coreName, true)) {
        if (solrCore == null || solrCore.isClosed()) return;
        cfg = solrCore.getSolrConfig();
        solrConfigversion = solrCore.getSolrConfig().getOverlay().getZnodeVersion();
        overlayVersion = solrCore.getSolrConfig().getZnodeVersion();
        if (managedSchmaResourcePath != null) {
          managedSchemaVersion = ((ManagedIndexSchema) solrCore.getLatestSchema()).getSchemaZkVersion();
        }

      }
      if (cfg != null) {
        cfg.refreshRequestParams();
      }
      if (checkStale(zkClient, overlayPath, solrConfigversion) ||
          checkStale(zkClient, solrConfigPath, overlayVersion) ||
          checkStale(zkClient, managedSchmaResourcePath, managedSchemaVersion)) {
        log.info("core reload {}", coreName);
        try {
          cc.reload(coreName);
        } catch (SolrCoreState.CoreIsClosedException e) {
          /*no problem this core is already closed*/
        }
        return;
      }
      //some files in conf directory may have  other than managedschema, overlay, params
      try (SolrCore solrCore = cc.solrCores.getCoreFromAnyList(coreName, true)) {
        if (solrCore == null || solrCore.isClosed()) return;
        for (Runnable listener : solrCore.confListeners) {
          try {
            listener.run();
          } catch (Exception e) {
            log.error("Error in listener ", e);
          }
        }
      }

    };
  }

  public void registerInfoBean(String name, SolrInfoMBean solrInfoMBean) {
    infoRegistry.put(name, solrInfoMBean);

    if (solrInfoMBean instanceof SolrMetricProducer) {
      SolrMetricProducer producer = (SolrMetricProducer) solrInfoMBean;
      metricManager.registerMetricProducer(name, producer);
    }
  }

  private static boolean checkStale(SolrZkClient zkClient,  String zkPath, int currentVersion)  {
    if(zkPath == null) return false;
    try {
      Stat stat = zkClient.exists(zkPath, null, true);
      if(stat == null){
        if(currentVersion > -1) return true;
        return false;
      }
      if (stat.getVersion() >  currentVersion) {
        log.debug(zkPath+" is stale will need an update from {} to {}", currentVersion,stat.getVersion());
        return true;
      }
      return false;
    } catch (KeeperException.NoNodeException nne){
      //no problem
    } catch (KeeperException e) {
      log.error("error refreshing solrconfig ", e);
    } catch (InterruptedException e) {
      Thread.currentThread().interrupt();
    }
    return false;
  }

  public void cleanupOldIndexDirectories() {
    final DirectoryFactory myDirFactory = getDirectoryFactory();
    final String myDataDir = getDataDir();
    final String myIndexDir = getIndexDir();
    final String coreName = getName();
    if (myDirFactory != null && myDataDir != null && myIndexDir != null) {
      Thread cleanupThread = new Thread(() -> {
        log.debug("Looking for old index directories to cleanup for core {} in {}", coreName, myDataDir);
        try {
          myDirFactory.cleanupOldIndexDirectories(myDataDir, myIndexDir);
        } catch (Exception exc) {
          log.error("Failed to cleanup old index directories for core "+coreName, exc);
        }
      }, "OldIndexDirectoryCleanupThreadForCore-"+coreName);
      cleanupThread.setDaemon(true);
      cleanupThread.start();
    }
  }

  private static final Map implicitPluginsInfo = (Map) Utils.fromJSONResource("ImplicitPlugins.json");

  public List<PluginInfo> getImplicitHandlers() {
    List<PluginInfo> implicits = new ArrayList<>();
    Map requestHandlers = (Map) implicitPluginsInfo.get(SolrRequestHandler.TYPE);
    for (Object o : requestHandlers.entrySet()) {
      Map.Entry<String, Map> entry = (Map.Entry<String, Map>) o;
      Map info = Utils.getDeepCopy(entry.getValue(), 4);
      info.put(NAME, entry.getKey());
      implicits.add(new PluginInfo(SolrRequestHandler.TYPE, info));
    }
    return implicits;
  }

  /**
   * Convenience method to load a blob. This method minimizes the degree to which component and other code needs 
   * to depend on the structure of solr's object graph and ensures that a proper close hook is registered. This method 
   * should normally be called in {@link SolrCoreAware#inform(SolrCore)}, and should never be called during request
   * processing. The Decoder will only run on the first invocations, subsequent invocations will return the 
   * cached object. 
   * 
   * @param key A key in the format of name/version for a blob stored in the .system blob store via the Blob Store API
   * @param decoder a decoder with which to convert the blob into a Java Object representation (first time only)
   * @return a reference to the blob that has already cached the decoded version.
   */
  public BlobRepository.BlobContentRef loadDecodeAndCacheBlob(String key, BlobRepository.Decoder<Object> decoder) {
    // make sure component authors don't give us oddball keys with no version...
    if (!BlobRepository.BLOB_KEY_PATTERN_CHECKER.matcher(key).matches()) {
      throw new IllegalArgumentException("invalid key format, must end in /N where N is the version number");
    }
    CoreContainer coreContainer = getCoreDescriptor().getCoreContainer();
    // define the blob
    BlobRepository.BlobContentRef blobRef = coreContainer.getBlobRepository().getBlobIncRef(key, decoder);
    addCloseHook(new CloseHook() {
      @Override
      public void preClose(SolrCore core) {
      }

      @Override
      public void postClose(SolrCore core) {
        core.getCoreDescriptor().getCoreContainer().getBlobRepository().decrementBlobRefCount(blobRef);
      }
    });
    return blobRef;
  }
}


<|MERGE_RESOLUTION|>--- conflicted
+++ resolved
@@ -209,7 +209,7 @@
   private final Timer newSearcherTimer;
   private final Timer newSearcherWarmupTimer;
   private final Counter newSearcherCounter;
-  private final Counter newSearcherMaxErrorsCounter;
+  private final Counter newSearcherMaxReachedCounter;
   private final Counter newSearcherOtherErrorsCounter;
 
   public Date getStartTimeStamp() { return startTime; }
@@ -870,7 +870,7 @@
     newSearcherCounter = SolrMetricManager.counter(metricManager.getRegistryName(), "newSearcher");
     newSearcherTimer = SolrMetricManager.timer(metricManager.getRegistryName(), "newSearcherTime");
     newSearcherWarmupTimer = SolrMetricManager.timer(metricManager.getRegistryName(), "newSearcherWarmup");
-    newSearcherMaxErrorsCounter = SolrMetricManager.counter(metricManager.getRegistryName(), "newSearcherMaxErrors");
+    newSearcherMaxReachedCounter = SolrMetricManager.counter(metricManager.getRegistryName(), "newSearcherMaxReached");
     newSearcherOtherErrorsCounter = SolrMetricManager.counter(metricManager.getRegistryName(), "newSearcherErrors");
 
     // Initialize JMX
@@ -1973,36 +1973,18 @@
           }
         }
 
-<<<<<<< HEAD
-      // At this point, we know we need to open a new searcher...
-      // first: increment count to signal other threads that we are
-      //        opening a new searcher.
-      onDeckSearchers++;
-      newSearcherCounter.inc();
-      if (onDeckSearchers < 1) {
-        // should never happen... just a sanity check
-        log.error(logid+"ERROR!!! onDeckSearchers is " + onDeckSearchers);
-        onDeckSearchers=1;  // reset
-      } else if (onDeckSearchers > maxWarmingSearchers) {
-        onDeckSearchers--;
-        String msg="Error opening new searcher. exceeded limit of maxWarmingSearchers="+maxWarmingSearchers + ", try again later.";
-        log.warn(logid+""+ msg);
-        // HTTP 503==service unavailable, or 409==Conflict
-        newSearcherMaxErrorsCounter.inc();
-        throw new SolrException(SolrException.ErrorCode.SERVICE_UNAVAILABLE,msg);
-      } else if (onDeckSearchers > 1) {
-        log.warn(logid+"PERFORMANCE WARNING: Overlapping onDeckSearchers=" + onDeckSearchers);
-=======
         // At this point, we know we need to open a new searcher...
         // first: increment count to signal other threads that we are
         //        opening a new searcher.
         onDeckSearchers++;
+        newSearcherCounter.inc();
         if (onDeckSearchers < 1) {
           // should never happen... just a sanity check
           log.error(logid + "ERROR!!! onDeckSearchers is " + onDeckSearchers);
           onDeckSearchers = 1;  // reset
         } else if (onDeckSearchers > maxWarmingSearchers) {
           onDeckSearchers--;
+          newSearcherMaxReachedCounter.inc();
           try {
             searcherLock.wait();
           } catch (InterruptedException e) {
@@ -2014,7 +1996,6 @@
         }
 
         break; // I can now exit the loop and proceed to open a searcher
->>>>>>> 321c6f09
       }
     }
 
