--- conflicted
+++ resolved
@@ -37,6 +37,7 @@
 import com.google.common.collect.Maps;
 import org.apache.http.auth.AuthSchemeProvider;
 import org.apache.http.client.CredentialsProvider;
+import org.apache.http.config.Lookup;
 import org.apache.solr.client.solrj.impl.HttpClientUtil;
 import org.apache.solr.client.solrj.impl.SolrHttpClientBuilder;
 import org.apache.solr.client.solrj.impl.SolrHttpClientContextBuilder;
@@ -47,6 +48,7 @@
 import org.apache.solr.cloud.ZkController;
 import org.apache.solr.common.SolrException;
 import org.apache.solr.common.SolrException.ErrorCode;
+import org.apache.solr.common.cloud.ZkStateReader;
 import org.apache.solr.common.util.ExecutorUtil;
 import org.apache.solr.common.util.IOUtils;
 import org.apache.solr.common.util.Utils;
@@ -350,7 +352,7 @@
         httpClientBuilder.setAuthSchemeRegistryProvider(new AuthSchemeRegistryProvider() {
 
           @Override
-          public org.apache.http.config.Lookup<AuthSchemeProvider> getAuthSchemeRegistry() {
+          public Lookup<AuthSchemeProvider> getAuthSchemeRegistry() {
             return builder.getAuthSchemeRegistryProvider().getAuthSchemeRegistry();
           }
         });
@@ -563,13 +565,6 @@
   }
 
   public void securityNodeChanged() {
-<<<<<<< HEAD
-    log.info("Security node changed");
-    ZkStateReader.ConfigData securityConfig = getZkController().getZkStateReader().getSecurityProps(false);
-    initializeAuthorizationPlugin((Map<String, Object>) securityConfig.data.get("authorization"));
-    initializeAuthenticationPlugin((Map<String, Object>) securityConfig.data.get("authentication"));
-    securityConfHandler.securityConfChanged();
-=======
     log.info("Security node changed, reloading security.json");
     reloadSecurityProperties();
   }
@@ -581,7 +576,6 @@
     SecurityConfHandler.SecurityConfig securityConfig = securityConfHandler.getSecurityConfig(false);
     initializeAuthorizationPlugin((Map<String, Object>) securityConfig.getData().get("authorization"));
     initializeAuthenticationPlugin((Map<String, Object>) securityConfig.getData().get("authentication"));
->>>>>>> be772dbd
   }
 
   private static void checkForDuplicateCoreNames(List<CoreDescriptor> cds) {
